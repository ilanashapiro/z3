def_module_params('smt_parallel', 
                  export=True,
                  description='Experimental parameters for parallel solving',
                  params=(
                        ('share_units', BOOL, True, 'share units'),
                        ('share_conflicts', BOOL, True, 'share conflicts'),
                        ('never_cube', BOOL, False, 'never cube'),
<<<<<<< HEAD
                        ('only_eager_cube', BOOL, False, 'only eager cube'),
=======
                        ('frugal_cube_only', BOOL, False, 'only apply frugal cube strategy'),
>>>>>>> f6f87ce0
              ))<|MERGE_RESOLUTION|>--- conflicted
+++ resolved
@@ -5,9 +5,5 @@
                         ('share_units', BOOL, True, 'share units'),
                         ('share_conflicts', BOOL, True, 'share conflicts'),
                         ('never_cube', BOOL, False, 'never cube'),
-<<<<<<< HEAD
-                        ('only_eager_cube', BOOL, False, 'only eager cube'),
-=======
                         ('frugal_cube_only', BOOL, False, 'only apply frugal cube strategy'),
->>>>>>> f6f87ce0
               ))