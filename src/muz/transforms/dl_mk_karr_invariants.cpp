--- conflicted
+++ resolved
@@ -120,13 +120,9 @@
             }
         }
 
-<<<<<<< HEAD
-        virtual void get_units(obj_map<expr, bool>& units) {}
-
-        virtual void operator()(model_ref & mr) {
-=======
+        void get_units(obj_map<expr, bool>& units) override {}
+
         void operator()(model_ref & mr) override {
->>>>>>> fc719a5e
             for (unsigned i = 0; i < m_funcs.size(); ++i) {
                 func_decl* p = m_funcs[i].get();
                 func_interp* f = mr->get_func_interp(p);
