/*++
Copyright (c) 2011 Microsoft Corporation

Module Name:

    sat_solver.cpp

Abstract:

    SAT solver main class.

Author:

    Leonardo de Moura (leonardo) 2011-05-21.

Revision History:

--*/
#include"sat_solver.h"
#include"sat_integrity_checker.h"
#include"luby.h"
#include"trace.h"
#include"max_cliques.h"

// define to update glue during propagation
#define UPDATE_GLUE

// define to create a copy of the solver before starting the search
// useful for checking models
// #define CLONE_BEFORE_SOLVING

namespace sat {

    solver::solver(params_ref const & p, reslimit& l, extension * ext):
        m_rlimit(l),
        m_config(p),
        m_ext(ext),
        m_par(0),
        m_cleaner(*this),
        m_simplifier(*this, p),
        m_scc(*this, p),
        m_asymm_branch(*this, p),
        m_probing(*this, p),
        m_mus(*this),
        m_inconsistent(false),
        m_num_frozen(0),
        m_activity_inc(128),
        m_case_split_queue(m_activity),
        m_qhead(0),
        m_scope_lvl(0),
        m_params(p) {
        updt_params(p);
        m_conflicts_since_gc      = 0;
        m_conflicts               = 0;
        m_next_simplify           = 0;
        m_num_checkpoints         = 0;
        if (m_ext) m_ext->set_solver(this);
    }

    solver::~solver() {
        SASSERT(check_invariant());
        TRACE("sat", tout << "Delete clauses\n";);
        del_clauses(m_clauses.begin(), m_clauses.end());
        TRACE("sat", tout << "Delete learned\n";);
        del_clauses(m_learned.begin(), m_learned.end());
    }

    void solver::del_clauses(clause * const * begin, clause * const * end) {
        for (clause * const * it = begin; it != end; ++it) {
            m_cls_allocator.del_clause(*it);
        }
        ++m_stats.m_non_learned_generation;
    }

    void solver::copy(solver const & src) {
        pop_to_base_level();
        SASSERT(m_mc.empty() && src.m_mc.empty());
        SASSERT(at_search_lvl());
        // create new vars
        if (num_vars() < src.num_vars()) {
            for (bool_var v = num_vars(); v < src.num_vars(); v++) {
                SASSERT(!src.was_eliminated(v));
                bool ext  = src.m_external[v] != 0;
                bool dvar = src.m_decision[v] != 0;
                VERIFY(v == mk_var(ext, dvar));
            }
        }
<<<<<<< HEAD
        //
        // register the extension before performing assignments.
        // the assignments may call back into the extension.
        //
        if (src.get_extension()) {
            m_ext = src.get_extension()->copy(this);
        }
        {
            unsigned sz = scope_lvl() == 0 ? src.m_trail.size() : src.m_scopes[0].m_trail_lim;
            for (unsigned i = 0; i < sz; ++i) {
                assign(src.m_trail[i], justification());
            }
=======
        unsigned sz = src.init_trail_size();
        for (unsigned i = 0; i < sz; ++i) {
            assign(src.m_trail[i], justification());
>>>>>>> 256a0e2d
        }

        // copy binary clauses
        {
            unsigned sz = src.m_watches.size();
            for (unsigned l_idx = 0; l_idx < sz; ++l_idx) {
                literal l = ~to_literal(l_idx);
                watch_list const & wlist = src.m_watches[l_idx];
                watch_list::const_iterator it  = wlist.begin();
                watch_list::const_iterator end = wlist.end();
                for (; it != end; ++it) {
                    if (!it->is_binary_non_learned_clause())
                        continue;
                    literal l2 = it->get_literal();
                    if (l.index() > l2.index()) 
                        continue;
                    mk_clause_core(l, l2);
                }
            }
        }

        {
            literal_vector buffer;
            // copy clause
            clause_vector::const_iterator it  = src.m_clauses.begin();
            clause_vector::const_iterator end = src.m_clauses.end();
            for (; it != end; ++it) {
                clause const & c = *(*it);
                buffer.reset();
                for (unsigned i = 0; i < c.size(); i++)
                    buffer.push_back(c[i]);
                mk_clause_core(buffer);
            }
        }

        m_user_scope_literals.reset();
        m_user_scope_literals.append(src.m_user_scope_literals);
    }

    // -----------------------
    //
    // Variable & Clause creation
    //
    // -----------------------

    bool_var solver::mk_var(bool ext, bool dvar) {
        m_model_is_current = false;
        m_stats.m_mk_var++;
        bool_var v = m_level.size();
        m_watches.push_back(watch_list());
        m_watches.push_back(watch_list());
        m_assignment.push_back(l_undef);
        m_assignment.push_back(l_undef);
        m_justification.push_back(justification());
        m_decision.push_back(dvar);
        m_eliminated.push_back(false);
        m_external.push_back(ext);
        m_activity.push_back(0);
        m_level.push_back(UINT_MAX);
        m_mark.push_back(false);
        m_lit_mark.push_back(false);
        m_lit_mark.push_back(false);
        m_phase.push_back(PHASE_NOT_AVAILABLE);
        m_prev_phase.push_back(PHASE_NOT_AVAILABLE);
        m_assigned_since_gc.push_back(false);
        m_case_split_queue.mk_var_eh(v);
        m_simplifier.insert_elim_todo(v);
        SASSERT(!was_eliminated(v));
        return v;
    }

    void solver::mk_clause(unsigned num_lits, literal * lits) {
        m_model_is_current = false;
        DEBUG_CODE({
            for (unsigned i = 0; i < num_lits; i++)
                SASSERT(m_eliminated[lits[i].var()] == false);
        });

        if (m_user_scope_literals.empty()) {
            mk_clause_core(num_lits, lits, false);
        }
        else {
            m_aux_literals.reset();
            m_aux_literals.append(num_lits, lits);
            m_aux_literals.append(m_user_scope_literals);
            mk_clause_core(m_aux_literals.size(), m_aux_literals.c_ptr(), false);
        }
    }

    void solver::mk_clause(literal l1, literal l2) {
        literal ls[2] = { l1, l2 };
        mk_clause(2, ls);
    }

    void solver::mk_clause(literal l1, literal l2, literal l3) {
        literal ls[3] = { l1, l2, l3 };
        mk_clause(3, ls);
    }

    void solver::del_clause(clause& c) {
        if (!c.is_learned()) m_stats.m_non_learned_generation++;
        m_cls_allocator.del_clause(&c);
        m_stats.m_del_clause++;
    }

    clause * solver::mk_clause_core(unsigned num_lits, literal * lits, bool learned) {
        TRACE("sat", tout << "mk_clause: " << mk_lits_pp(num_lits, lits) << "\n";);
        if (!learned) {
            bool keep = simplify_clause(num_lits, lits);
            TRACE("sat_mk_clause", tout << "mk_clause (after simp), keep: " << keep << "\n" << mk_lits_pp(num_lits, lits) << "\n";);
            if (!keep) {
                return 0; // clause is equivalent to true.
            }
            ++m_stats.m_non_learned_generation;
        }

        switch (num_lits) {
        case 0:
            set_conflict(justification());
            return 0;
        case 1:
            assign(lits[0], justification());
            return 0;
        case 2:
            mk_bin_clause(lits[0], lits[1], learned);
            return 0;
        case 3:
            return mk_ter_clause(lits, learned);
        default:
            return mk_nary_clause(num_lits, lits, learned);
        }
    }

    void solver::mk_bin_clause(literal l1, literal l2, bool learned) {
        if (propagate_bin_clause(l1, l2)) {
            if (scope_lvl() == 0)
                return;
            if (!learned) 
                m_clauses_to_reinit.push_back(clause_wrapper(l1, l2));
        }
        m_stats.m_mk_bin_clause++;
        m_watches[(~l1).index()].push_back(watched(l2, learned));
        m_watches[(~l2).index()].push_back(watched(l1, learned));
    }

    bool solver::propagate_bin_clause(literal l1, literal l2) {
        if (value(l2) == l_false) {
            m_stats.m_bin_propagate++;
            assign(l1, justification(l2));
            return true;
        }
        else if (value(l1) == l_false) {
            m_stats.m_bin_propagate++;
            assign(l2, justification(l1));
            return true;
        }
        return false;
    }

    void solver::push_reinit_stack(clause & c) {
        TRACE("sat_reinit", tout << "adding to reinit stack: " << c << "\n";);
        m_clauses_to_reinit.push_back(clause_wrapper(c));
        c.set_reinit_stack(true);    
    }


    clause * solver::mk_ter_clause(literal * lits, bool learned) {
        m_stats.m_mk_ter_clause++;
        clause * r = m_cls_allocator.mk_clause(3, lits, learned);
        bool reinit = attach_ter_clause(*r);
        if (reinit && !learned) push_reinit_stack(*r);
        
        if (learned)
            m_learned.push_back(r);
        else
            m_clauses.push_back(r);
        return r;
    }

    bool solver::attach_ter_clause(clause & c) {
        bool reinit = false;
        m_watches[(~c[0]).index()].push_back(watched(c[1], c[2]));
        m_watches[(~c[1]).index()].push_back(watched(c[0], c[2]));
        m_watches[(~c[2]).index()].push_back(watched(c[0], c[1]));
        if (scope_lvl() > 0) {
            if (value(c[1]) == l_false && value(c[2]) == l_false) {
                m_stats.m_ter_propagate++;
                assign(c[0], justification(c[1], c[2]));
                reinit = true;
            }
            else if (value(c[0]) == l_false && value(c[2]) == l_false) {
                m_stats.m_ter_propagate++;
                assign(c[1], justification(c[0], c[2]));
                reinit = true;
            }
            else if (value(c[0]) == l_false && value(c[1]) == l_false) {
                m_stats.m_ter_propagate++;
                assign(c[2], justification(c[0], c[1]));
                reinit = true;
            }
        }
        return reinit;
    }

    clause * solver::mk_nary_clause(unsigned num_lits, literal * lits, bool learned) {
        m_stats.m_mk_clause++;
        clause * r = m_cls_allocator.mk_clause(num_lits, lits, learned);
        SASSERT(!learned || r->is_learned());
        bool reinit = attach_nary_clause(*r);
        if (reinit && !learned) push_reinit_stack(*r);
        if (learned)
            m_learned.push_back(r);
        else
            m_clauses.push_back(r);
        return r;
    }

    bool solver::attach_nary_clause(clause & c) {
        bool reinit = false;
        clause_offset cls_off = m_cls_allocator.get_offset(&c);
        if (scope_lvl() > 0) {
            if (c.is_learned()) {
                unsigned w2_idx = select_learned_watch_lit(c);
                std::swap(c[1], c[w2_idx]);
            }
            else {
                unsigned w1_idx = select_watch_lit(c, 0);
                std::swap(c[0], c[w1_idx]);
                unsigned w2_idx = select_watch_lit(c, 1);
                std::swap(c[1], c[w2_idx]);
            }

            if (value(c[0]) == l_false) {
                m_stats.m_propagate++;
                assign(c[1], justification(cls_off));
                reinit = true;
            }
            else if (value(c[1]) == l_false) {
                m_stats.m_propagate++;
                assign(c[0], justification(cls_off));
                reinit = true;
            }
        }
        unsigned some_idx = c.size() >> 1;
        literal block_lit = c[some_idx];
        m_watches[(~c[0]).index()].push_back(watched(block_lit, cls_off));
        m_watches[(~c[1]).index()].push_back(watched(block_lit, cls_off));
        return reinit;
    }

    void solver::attach_clause(clause & c, bool & reinit) {
        SASSERT(c.size() > 2);
        reinit = false;
        if (c.size() == 3)
            reinit = attach_ter_clause(c);
        else
            reinit = attach_nary_clause(c);
    }

    /**
       \brief Select a watch literal starting the search at the given position.
       This method is only used for clauses created during the search.

       I use the following rules to select a watch literal.

       1- select a literal l in idx >= starting_at such that value(l) = l_true,
       and for all l' in idx' >= starting_at . value(l') = l_true implies lvl(l) <= lvl(l')

       The purpose of this rule is to make the clause inactive for as long as possible. A clause
       is inactive when it contains a literal assigned to true.

       2- if there isn't a literal assigned to true, then select an unassigned literal l in idx >= starting_at

       3- if there isn't a literal l in idx >= starting_at such that value(l) = l_true or
       value(l) = l_undef (that is, all literals at positions >= starting_at are assigned
       to false), then peek the literal l such that for all l' starting at starting_at
       lvl(l) >= lvl(l')

       Without rule 3, boolean propagation is incomplete, that is, it may miss possible propagations.

       \remark The method select_lemma_watch_lit is used to select the watch literal for regular learned clauses.
    */
    unsigned solver::select_watch_lit(clause const & cls, unsigned starting_at) const {
        SASSERT(cls.size() >= 2);
        unsigned min_true_idx  = UINT_MAX;
        unsigned max_false_idx = UINT_MAX;
        unsigned unknown_idx   = UINT_MAX;
        unsigned n = cls.size();
        for (unsigned i = starting_at; i < n; i++) {
            literal l   = cls[i];
            switch(value(l)) {
            case l_false:
                if (max_false_idx == UINT_MAX || lvl(l) > lvl(cls[max_false_idx]))
                    max_false_idx = i;
                break;
            case l_undef:
                unknown_idx = i;
                break;
            case l_true:
                if (min_true_idx == UINT_MAX || lvl(l) < lvl(cls[min_true_idx]))
                    min_true_idx = i;
                break;
            }
        }
        if (min_true_idx != UINT_MAX)
            return min_true_idx;
        if (unknown_idx != UINT_MAX)
            return unknown_idx;
        SASSERT(max_false_idx != UINT_MAX);
        return max_false_idx;
    }

    /**
       \brief The learned clauses (lemmas) produced by the SAT solver
       have the property that the first literal will be implied by it
       after backtracking. All other literals are assigned to (or
       implied to be) false when the learned clause is created. The
       first watch literal will always be the first literal.  The
       second watch literal is computed by this method. It should be
       the literal with the highest decision level.

       // TODO: do we really need this? strength the conflict resolution
    */
    unsigned solver::select_learned_watch_lit(clause const & cls) const {
        SASSERT(cls.size() >= 2);
        unsigned max_false_idx = UINT_MAX;
        unsigned num_lits = cls.size();
        for (unsigned i = 1; i < num_lits; i++) {
            literal l    = cls[i];
            CTRACE("sat", value(l) != l_false, tout << l << ":=" << value(l););
            SASSERT(value(l) == l_false);
            if (max_false_idx == UINT_MAX || lvl(l) > lvl(cls[max_false_idx]))
                max_false_idx = i;
        }
        return max_false_idx;
    }

    template<bool lvl0>
    bool solver::simplify_clause_core(unsigned & num_lits, literal * lits) const {
        std::sort(lits, lits+num_lits);
        literal prev = null_literal;
        unsigned i = 0;
        unsigned j = 0;
        for (; i < num_lits; i++) {
            literal curr = lits[i];
            lbool val = value(curr);
            if (!lvl0 && m_level[curr.var()] > 0)
                val = l_undef;
            switch (val) {
            case l_false:
                break; // ignore literal
            case l_undef:
                if (curr == ~prev)
                    return false; // clause is equivalent to true
                if (curr != prev) {
                    prev = curr;
                    if (i != j)
                        lits[j] = lits[i];
                    j++;
                }
                break;
            case l_true:
                return false; // clause is equivalent to true
            }
        }
        num_lits = j;
        return true;
    }

    bool solver::simplify_clause(unsigned & num_lits, literal * lits) const {
        if (scope_lvl() == 0)
            return simplify_clause_core<true>(num_lits, lits);
        else
            return simplify_clause_core<false>(num_lits, lits);
    }

    void solver::dettach_bin_clause(literal l1, literal l2, bool learned) {
        get_wlist(~l1).erase(watched(l2, learned));
        get_wlist(~l2).erase(watched(l1, learned));
    }

    void solver::dettach_clause(clause & c) {
        if (c.size() == 3)
            dettach_ter_clause(c);
        else
            dettach_nary_clause(c);
    }

    void solver::dettach_nary_clause(clause & c) {
        clause_offset cls_off = get_offset(c);
        erase_clause_watch(get_wlist(~c[0]), cls_off);
        erase_clause_watch(get_wlist(~c[1]), cls_off);
    }

    void solver::dettach_ter_clause(clause & c) {
        erase_ternary_watch(get_wlist(~c[0]), c[1], c[2]);
        erase_ternary_watch(get_wlist(~c[1]), c[0], c[2]);
        erase_ternary_watch(get_wlist(~c[2]), c[0], c[1]);
    }

    // -----------------------
    //
    // Basic
    //
    // -----------------------

    void solver::set_conflict(justification c, literal not_l) {
        if (m_inconsistent)
            return;
        m_inconsistent = true;
        m_conflict = c;
        m_not_l    = not_l;
    }

    void solver::assign_core(literal l, justification j) {
        SASSERT(value(l) == l_undef);
        TRACE("sat_assign_core", tout << l << "\n";);
        if (scope_lvl() == 0)
            j = justification(); // erase justification for level 0
        m_assignment[l.index()]    = l_true;
        m_assignment[(~l).index()] = l_false;
        bool_var v = l.var();
        m_level[v]                 = scope_lvl();
        m_justification[v]         = j;
        m_phase[v]                 = static_cast<phase>(l.sign());
        m_assigned_since_gc[v]     = true;
        m_trail.push_back(l);

        if (m_ext && m_external[v])
            m_ext->asserted(l);

        SASSERT(!l.sign() || m_phase[v] == NEG_PHASE);
        SASSERT(l.sign()  || m_phase[v] == POS_PHASE);

        SASSERT(!l.sign() || value(v) == l_false);
        SASSERT(l.sign()  || value(v) == l_true);
        SASSERT(value(l) == l_true);
        SASSERT(value(~l) == l_false);
    }

    lbool solver::status(clause const & c) const {
        bool found_undef = false;
        unsigned sz = c.size();
        for (unsigned i = 0; i < sz; i++) {
            switch (value(c[i])) {
            case l_true:
                return l_true;
            case l_undef:
                found_undef = true;
                break;
            default:
                break;
            }
        }
        return found_undef ? l_undef : l_false;
    }

    // -----------------------
    //
    // Propagation
    //
    // -----------------------

    bool solver::propagate_core(bool update) {
        if (m_inconsistent)
            return false;
        literal l, not_l, l1, l2;
        lbool val1, val2;
        bool keep;
        while (m_qhead < m_trail.size()) {
            checkpoint();
            m_cleaner.dec();
            if (m_inconsistent) return false;
            l = m_trail[m_qhead];
            TRACE("sat_propagate", tout << "propagating: " << l << " " << m_justification[l.var()] << "\n";);
            m_qhead++;
            not_l = ~l;
            SASSERT(value(l) == l_true);
            SASSERT(value(not_l) == l_false);
            watch_list & wlist = m_watches[l.index()];
            m_asymm_branch.dec(wlist.size());
            m_probing.dec(wlist.size());
            watch_list::iterator it  = wlist.begin();
            watch_list::iterator it2 = it;
            watch_list::iterator end = wlist.end();
#define CONFLICT_CLEANUP() {                    \
                for (; it != end; ++it, ++it2)  \
                    *it2 = *it;                 \
                wlist.set_end(it2);             \
            }
            for (; it != end; ++it) {
                switch (it->get_kind()) {
                case watched::BINARY:
                    l1 = it->get_literal();
                    switch (value(l1)) {
                    case l_false:
                        CONFLICT_CLEANUP();
                        set_conflict(justification(not_l), ~l1);
                        return false;
                    case l_undef:
                        m_stats.m_bin_propagate++;
                        assign_core(l1, justification(not_l));
                        break;
                    case l_true:
                        break; // skip
                    }
                    *it2 = *it;
                    it2++;
                    break;
                case watched::TERNARY:
                    l1 = it->get_literal1();
                    l2 = it->get_literal2();
                    val1 = value(l1);
                    val2 = value(l2);
                    if (val1 == l_false && val2 == l_undef) {
                        m_stats.m_ter_propagate++;
                        assign_core(l2, justification(l1, not_l));
                    }
                    else if (val1 == l_undef && val2 == l_false) {
                        m_stats.m_ter_propagate++;
                        assign_core(l1, justification(l2, not_l));
                    }
                    else if (val1 == l_false && val2 == l_false) {
                        CONFLICT_CLEANUP();
                        set_conflict(justification(l1, not_l), ~l2);
                        return false;
                    }
                    *it2 = *it;
                    it2++;
                    break;
                case watched::CLAUSE: {
                    if (value(it->get_blocked_literal()) == l_true) {
                        TRACE("propagate_clause_bug", tout << "blocked literal " << it->get_blocked_literal() << "\n";
                              clause_offset cls_off = it->get_clause_offset();
                              clause & c = *(m_cls_allocator.get_clause(cls_off));
                              tout << c << "\n";);
                        *it2 = *it;
                        it2++;
                        break;
                    }
                    clause_offset cls_off = it->get_clause_offset();
                    clause & c = *(m_cls_allocator.get_clause(cls_off));
                    TRACE("propagate_clause_bug", tout << "processing... " << c << "\nwas_removed: " << c.was_removed() << "\n";);
                    if (c[0] == not_l)
                        std::swap(c[0], c[1]);
                    CTRACE("propagate_bug", c[1] != not_l, tout << "l: " << l << " " << c << "\n";);
                    if (c.was_removed() || c[1] != not_l) {
                        // Remark: this method may be invoked when the watch lists are not in a consistent state,
                        // and may contain dead/removed clauses, or clauses with removed literals.
                        // See: method propagate_unit at sat_simplifier.cpp
                        // So, we must check whether the clause was marked for deletion, or
                        // c[1] != not_l
                        *it2 = *it;
                        it2++;
                        break;
                    }
                    SASSERT(c[1] == not_l);
                    if (value(c[0]) == l_true) {
                        it2->set_clause(c[0], cls_off);
                        it2++;
                        break;
                    }
                    literal * l_it  = c.begin() + 2;
                    literal * l_end = c.end();
                    for (; l_it != l_end; ++l_it) {
                        if (value(*l_it) != l_false) {
                            c[1]  = *l_it;
                            *l_it = not_l;
                            m_watches[(~c[1]).index()].push_back(watched(c[0], cls_off));
                            goto end_clause_case;
                        }
                    }
                    SASSERT(value(c[0]) == l_false || value(c[0]) == l_undef);
                    if (value(c[0]) == l_false) {
                        c.mark_used();
                        CONFLICT_CLEANUP();
                        set_conflict(justification(cls_off));
                        return false;
                    }
                    else {
                        *it2 = *it;
                        it2++;
                        m_stats.m_propagate++;
                        c.mark_used();
                        assign_core(c[0], justification(cls_off));
#ifdef UPDATE_GLUE
                        if (update && c.is_learned() && c.glue() > 2) {
                            unsigned glue = num_diff_levels(c.size(), c.begin());
                            if (glue+1 < c.glue()) {
                                c.set_glue(glue);
                            }
                        }
#endif
                    }
                end_clause_case:
                    break;
                }
                case watched::EXT_CONSTRAINT:
                    SASSERT(m_ext);
                    m_ext->propagate(l, it->get_ext_constraint_idx(), keep);
                    if (keep) {
                        *it2 = *it;
                        it2++;
                    }
                    if (m_inconsistent) {
                        CONFLICT_CLEANUP();
                        return false;
                    }
                    break;
                default:
                    UNREACHABLE();
                    break;
                }
            }
            wlist.set_end(it2);
        }
        SASSERT(m_qhead == m_trail.size());
        SASSERT(!m_inconsistent);
        return true;
    }

    bool solver::propagate(bool update) {
        bool r = propagate_core(update);
        CASSERT("sat_propagate", check_invariant());
        CASSERT("sat_missed_prop", check_missed_propagation());
        return r;
    }

    // -----------------------
    //
    // Search
    //
    // -----------------------
    lbool solver::check(unsigned num_lits, literal const* lits) {
        pop_to_base_level();
        IF_VERBOSE(2, verbose_stream() << "(sat.sat-solver)\n";);
        SASSERT(scope_lvl() == 0);
        if (m_config.m_num_parallel > 1 && !m_par) {
            return check_par(num_lits, lits);
        }
#ifdef CLONE_BEFORE_SOLVING
        if (m_mc.empty()) {
            m_clone = alloc(solver, m_params, 0 /* do not clone extension */);
            SASSERT(m_clone);
        }
#endif
        try {
            if (inconsistent()) return l_false;
            init_search();
            propagate(false);
            if (inconsistent()) return l_false;
            init_assumptions(num_lits, lits);
            propagate(false);
            if (check_inconsistent()) return l_false;
            cleanup();
            if (m_config.m_max_conflicts > 0 && m_config.m_burst_search > 0) {
                m_restart_threshold = m_config.m_burst_search;
                lbool r = bounded_search();
                if (r != l_undef)
                    return r;
                pop_reinit(scope_lvl());
                m_conflicts_since_restart = 0;
                m_restart_threshold       = m_config.m_restart_initial;
            }

            // iff3_finder(*this)();
            simplify_problem();
            if (check_inconsistent()) return l_false;

            if (m_config.m_max_conflicts == 0) {
                IF_VERBOSE(SAT_VB_LVL, verbose_stream() << "(sat \"abort: max-conflicts = 0\")\n";);
                return l_undef;
            }

            while (true) {
                SASSERT(!inconsistent());

                lbool r = bounded_search();
                if (r != l_undef)
                    return r;

                if (m_conflicts > m_config.m_max_conflicts) {
                    IF_VERBOSE(SAT_VB_LVL, verbose_stream() << "(sat \"abort: max-conflicts = " << m_conflicts << "\")\n";);
                    return l_undef;
                }

                restart();
                simplify_problem();
                if (check_inconsistent()) return l_false;
                gc();

                if (m_config.m_restart_max <= m_restarts) {
                    IF_VERBOSE(SAT_VB_LVL, verbose_stream() << "(sat \"abort: max-restarts\")\n";);
                    return l_undef;
                }

            }
        }
        catch (abort_solver) {
            return l_undef;
        }
    }

    enum par_exception_kind {
        DEFAULT_EX,
        ERROR_EX
    };

    lbool solver::check_par(unsigned num_lits, literal const* lits) {
        int num_threads = static_cast<int>(m_config.m_num_parallel);
        int num_extra_solvers = num_threads - 1;
        scoped_limits scoped_rlimit(rlimit());
        vector<reslimit> rlims(num_extra_solvers);
        ptr_vector<sat::solver> solvers(num_extra_solvers);
        sat::par par;
        symbol saved_phase = m_params.get_sym("phase", symbol("caching"));
        for (int i = 0; i < num_extra_solvers; ++i) {
            m_params.set_uint("random_seed", m_rand());
            if (i == 1 + num_threads/2) {
                m_params.set_sym("phase", symbol("random"));
            }                        
            solvers[i] = alloc(sat::solver, m_params, rlims[i], 0);
            solvers[i]->copy(*this);
            solvers[i]->set_par(&par);
            scoped_rlimit.push_child(&solvers[i]->rlimit());            
        }
        set_par(&par);
        m_params.set_sym("phase", saved_phase);
        int finished_id = -1;
        std::string        ex_msg;
        par_exception_kind ex_kind;
        unsigned error_code = 0;
        lbool result = l_undef;
        #pragma omp parallel for
        for (int i = 0; i < num_threads; ++i) {
            try {                
                lbool r = l_undef;
                if (i < num_extra_solvers) {
                    r = solvers[i]->check(num_lits, lits);
                }
                else {
                    r = check(num_lits, lits);
                }
                bool first = false;
                #pragma omp critical (par_solver)
                {
                    if (finished_id == -1) {
                        finished_id = i;
                        first = true;
                        result = r;
                    }
                }
                if (first) {
                    if (r == l_true && i < num_extra_solvers) {
                        set_model(solvers[i]->get_model());
                    }
                    else if (r == l_false && i < num_extra_solvers) {
                        m_core.reset();
                        m_core.append(solvers[i]->get_core());
                    }
                    for (int j = 0; j < num_extra_solvers; ++j) {
                        if (i != j) {
                            rlims[j].cancel();
                        }
                    }
                }                
            }
            catch (z3_error & err) {
                if (i == 0) {
                    error_code = err.error_code();
                    ex_kind = ERROR_EX;
                }
            }
            catch (z3_exception & ex) {
                if (i == 0) {
                    ex_msg = ex.msg();
                    ex_kind = DEFAULT_EX;
                }
            }
        }
        set_par(0);
        if (finished_id != -1 && finished_id < num_extra_solvers) {
            m_stats = solvers[finished_id]->m_stats;
        }

        for (int i = 0; i < num_extra_solvers; ++i) {            
            dealloc(solvers[i]);
        }
        if (finished_id == -1) {
            switch (ex_kind) {
            case ERROR_EX: throw z3_error(error_code);
            default: throw default_exception(ex_msg.c_str());
            }
        }
        return result;

    }

    /*
      \brief import lemmas/units from parallel sat solvers.
     */
    void solver::exchange_par() {
        if (m_par && scope_lvl() == 0) {
            unsigned sz = init_trail_size();
            unsigned num_in = 0, num_out = 0;
            literal_vector in, out;
            for (unsigned i = m_par_limit_out; i < sz; ++i) {
                literal lit = m_trail[i];
                if (lit.var() < m_par_num_vars) {
                    ++num_out;
                    out.push_back(lit);
                }
            }
            m_par_limit_out = sz;
            m_par->exchange(out, m_par_limit_in, in);
            for (unsigned i = 0; !inconsistent() && i < in.size(); ++i) {
                literal lit = in[i];
                SASSERT(lit.var() < m_par_num_vars);
                if (lvl(lit.var()) != 0 || value(lit) != l_true) {
                    ++num_in;
                    assign(lit, justification());
                }
            }
            if (num_in > 0 || num_out > 0) {
                IF_VERBOSE(1, verbose_stream() << "(sat-sync out: " << num_out << " in: " << num_in << ")\n";);
            }
        }
    }

    void solver::set_par(par* p) {
        m_par = p;
        m_par_num_vars = num_vars();
        m_par_limit_in = 0;
        m_par_limit_out = 0;
    }

    bool_var solver::next_var() {
        bool_var next;

        if (m_rand() < static_cast<int>(m_config.m_random_freq * random_gen::max_value())) {
            if (num_vars() == 0)
                return null_bool_var;
            next = m_rand() % num_vars();
            TRACE("random_split", tout << "next: " << next << " value(next): " << value(next) << "\n";);
            if (value(next) == l_undef && !was_eliminated(next))
                return next;
        }

        while (!m_case_split_queue.empty()) {
            next = m_case_split_queue.next_var();
            if (value(next) == l_undef && !was_eliminated(next))
                return next;
        }

        return null_bool_var;
    }

    bool solver::decide() {
        bool_var next = next_var();
        if (next == null_bool_var)
            return false;
        push();
        m_stats.m_decision++;
        lbool phase = m_ext ? m_ext->get_phase(next) : l_undef;

        if (phase == l_undef) {
            switch (m_config.m_phase) {
            case PS_ALWAYS_TRUE:
                phase = l_true;
                break;
            case PS_ALWAYS_FALSE:
                phase = l_false;
                break;
            case PS_CACHING:
                if (m_phase_cache_on && m_phase[next] != PHASE_NOT_AVAILABLE)
                    phase = m_phase[next] == POS_PHASE ? l_true : l_false;
                else
                    phase = l_false;
                break;
            case PS_RANDOM:
                phase = to_lbool((m_rand() % 2) == 0);
                break;
            default:
                UNREACHABLE();
                phase = l_false;
                break;
            }
        }

        SASSERT(phase != l_undef);
        literal next_lit(next, phase == l_false);
        assign(next_lit, justification());
        TRACE("sat_decide", tout << scope_lvl() << ": next-case-split: " << next_lit << "\n";);
        return true;
    }

    lbool solver::bounded_search() {
        while (true) {
            checkpoint();
            bool done = false;
            while (!done) {
                lbool is_sat = propagate_and_backjump_step(done);
                if (is_sat != l_true) return is_sat;
            }

            gc();

            if (!decide()) {
                lbool is_sat = final_check();
                if (is_sat != l_undef) {
                    return is_sat;
                }
            }
        }
    }

    lbool solver::propagate_and_backjump_step(bool& done) {
        done = true;
        propagate(true);
        if (!inconsistent())
            return l_true;
        if (!resolve_conflict())
            return l_false;
        if (m_conflicts > m_config.m_max_conflicts)
            return l_undef;
        if (m_conflicts_since_restart > m_restart_threshold)
            return l_undef;
        if (scope_lvl() == 0) {
            cleanup(); // cleaner may propagate frozen clauses
            if (inconsistent()) {
                TRACE("sat", tout << "conflict at level 0\n";);
                return l_false;
            }
            gc();
        }
        done = false;
        return l_true;
    }

    lbool solver::final_check() {
        if (m_ext) {
            switch (m_ext->check()) {
            case CR_DONE:
                mk_model();
                return l_true;
            case CR_CONTINUE:
                break;
            case CR_GIVEUP:
                throw abort_solver();
            }
            return l_undef;
        }
        else {
            mk_model();
            return l_true;
        }
    }


    bool solver::check_inconsistent() {
        if (inconsistent()) {
            if (tracking_assumptions())
                resolve_conflict();
            return true;
        }
        else {
            return false;
        }
    }

    void solver::init_assumptions(unsigned num_lits, literal const* lits) {
        if (num_lits == 0 && m_user_scope_literals.empty()) {
            return;
        }

        reset_assumptions();
        push();

        propagate(false);
        if (inconsistent()) {
            return;
        }

        TRACE("sat",
              for (unsigned i = 0; i < num_lits; ++i)
                  tout << lits[i] << " ";
              tout << "\n";
              if (!m_user_scope_literals.empty()) {
                  tout << "user literals: " << m_user_scope_literals << "\n";
              }
              m_mc.display(tout);
              );

        for (unsigned i = 0; !inconsistent() && i < m_user_scope_literals.size(); ++i) {
            literal nlit = ~m_user_scope_literals[i];
            assign(nlit, justification());
        }

        for (unsigned i = 0; !inconsistent() && i < num_lits; ++i) {
            literal lit = lits[i];
            SASSERT(is_external(lit.var()));
            add_assumption(lit);
            assign(lit, justification());
        }
    }


    void solver::update_min_core() {
        if (!m_min_core_valid || m_core.size() < m_min_core.size()) {
            m_min_core.reset();
            m_min_core.append(m_core);
            m_min_core_valid = true;
        }
    }

    void solver::reset_assumptions() {
        m_assumptions.reset();
        m_assumption_set.reset();
    }

    void solver::add_assumption(literal lit) {
        m_assumption_set.insert(lit);
        m_assumptions.push_back(lit);
    }

    void solver::pop_assumption() {
        VERIFY(m_assumptions.back() == m_assumption_set.pop());
        m_assumptions.pop_back();
    }

    void solver::reassert_min_core() {
        SASSERT(m_min_core_valid);
        pop_to_base_level();
        push();
        reset_assumptions();
        TRACE("sat", tout << "reassert: " << m_min_core << "\n";);
        for (unsigned i = 0; i < m_min_core.size(); ++i) {
            literal lit = m_min_core[i];
            SASSERT(is_external(lit.var()));
            add_assumption(lit);
            assign(lit, justification());
        }
        propagate(false);
        SASSERT(inconsistent());
    }

    void solver::reinit_assumptions() {
        if (tracking_assumptions() && scope_lvl() == 0) {
            TRACE("sat", tout << m_assumptions << "\n";);
            push();
            for (unsigned i = 0; !inconsistent() && i < m_user_scope_literals.size(); ++i) {
                assign(~m_user_scope_literals[i], justification());
            }
            for (unsigned i = 0; !inconsistent() && i < m_assumptions.size(); ++i) {
                assign(m_assumptions[i], justification());
            }
            TRACE("sat", 
                 for (unsigned i = 0; i < m_assumptions.size(); ++i) {
                     index_set s;
                     if (m_antecedents.find(m_assumptions[i].var(), s)) {
                         tout << m_assumptions[i] << ": "; display_index_set(tout, s) << "\n";
                     }
                 });
        }
    }

    bool solver::tracking_assumptions() const {
        return !m_assumptions.empty() || !m_user_scope_literals.empty();
    }

    bool solver::is_assumption(literal l) const {
        return tracking_assumptions() && m_assumption_set.contains(l);
    }

    void solver::init_search() {
        m_model_is_current        = false;
        m_phase_counter           = 0;
        m_phase_cache_on          = false;
        m_conflicts_since_restart = 0;
        m_restart_threshold       = m_config.m_restart_initial;
        m_luby_idx                = 1;
        m_gc_threshold            = m_config.m_gc_initial;
        m_restarts                = 0;
        m_min_d_tk                = 1.0;
        m_stopwatch.reset();
        m_stopwatch.start();
        m_core.reset();
        m_min_core_valid = false;
        m_min_core.reset();
        TRACE("sat", display(tout););
    }

    /**
       \brief Apply all simplifications.

    */
    void solver::simplify_problem() {
        if (m_conflicts < m_next_simplify) {
            return;
        }
        IF_VERBOSE(2, verbose_stream() << "(sat.simplify)\n";);

        // Disable simplification during MUS computation.
        // if (m_mus.is_active()) return;
        TRACE("sat", tout << "simplify\n";);

        pop(scope_lvl());

        SASSERT(scope_lvl() == 0);

        m_cleaner();
        CASSERT("sat_simplify_bug", check_invariant());

        m_scc();
        CASSERT("sat_simplify_bug", check_invariant());

        m_simplifier(false);
        CASSERT("sat_simplify_bug", check_invariant());
        CASSERT("sat_missed_prop", check_missed_propagation());

        if (!m_learned.empty()) {
            m_simplifier(true);
            CASSERT("sat_missed_prop", check_missed_propagation());
            CASSERT("sat_simplify_bug", check_invariant());
        }

        sort_watch_lits();
        CASSERT("sat_simplify_bug", check_invariant());

        m_probing();
        CASSERT("sat_missed_prop", check_missed_propagation());
        CASSERT("sat_simplify_bug", check_invariant());

        m_asymm_branch();
        CASSERT("sat_missed_prop", check_missed_propagation());
        CASSERT("sat_simplify_bug", check_invariant());

        if (m_ext) {
            m_ext->clauses_modifed();
            m_ext->simplify();
        }

        TRACE("sat", display(tout << "consistent: " << (!inconsistent()) << "\n"););

        reinit_assumptions();

        if (m_next_simplify == 0) {
            m_next_simplify = m_config.m_restart_initial * m_config.m_simplify_mult1;
        }
        else {
            m_next_simplify = static_cast<unsigned>(m_conflicts * m_config.m_simplify_mult2);
            if (m_next_simplify > m_conflicts + m_config.m_simplify_max)
                m_next_simplify = m_conflicts + m_config.m_simplify_max;
        }
    }

    void solver::sort_watch_lits() {
        vector<watch_list>::iterator it  = m_watches.begin();
        vector<watch_list>::iterator end = m_watches.end();
        for (; it != end; ++it) {
            watch_list & wlist = *it;
            std::stable_sort(wlist.begin(), wlist.end(), watched_lt());
        }
    }

    void solver::set_model(model const& mdl) {
        m_model.reset();
        m_model.append(mdl);
        m_model_is_current = !m_model.empty();
    }

    void solver::mk_model() {
        m_model.reset();
        m_model_is_current = true;
        unsigned num = num_vars();
        m_model.resize(num, l_undef);
        for (bool_var v = 0; v < num; v++) {
            if (!was_eliminated(v))
                m_model[v] = value(v);
        }
        TRACE("sat_mc_bug", m_mc.display(tout););
        m_mc(m_model);
        TRACE("sat", for (bool_var v = 0; v < num; v++) tout << v << ": " << m_model[v] << "\n";);

#ifndef _EXTERNAL_RELEASE
        IF_VERBOSE(SAT_VB_LVL, verbose_stream() << "\"checking model\"\n";);
        if (!check_model(m_model))
            throw solver_exception("check model failed");

        if (m_clone) {
            IF_VERBOSE(SAT_VB_LVL, verbose_stream() << "\"checking model (on original set of clauses)\"\n";);
            if (!m_clone->check_model(m_model))
                throw solver_exception("check model failed (for cloned solver)");
        }
#endif
    }

    bool solver::check_model(model const & m) const {
        bool ok = true;
        clause_vector const * vs[2] = { &m_clauses, &m_learned };
        for (unsigned i = 0; i < 2; i++) {
            clause_vector const & cs = *(vs[i]);
            clause_vector::const_iterator it  = cs.begin();
            clause_vector::const_iterator end = cs.end();
            for (; it != end; ++it) {
                clause const & c = *(*it);
                if (!c.satisfied_by(m)) {
                    TRACE("sat", tout << "failed: " << c << "\n";
                          tout << "assumptions: " << m_assumptions << "\n";
                          tout << "trail: " << m_trail << "\n";
                          tout << "model: " << m << "\n";
                          m_mc.display(tout);
                          );
                    ok = false;
                }
            }
        }
        vector<watch_list>::const_iterator it  = m_watches.begin();
        vector<watch_list>::const_iterator end = m_watches.end();
        for (unsigned l_idx = 0; it != end; ++it, ++l_idx) {
            literal l = ~to_literal(l_idx);
            if (value_at(l, m) != l_true) {
                watch_list const & wlist = *it;
                watch_list::const_iterator it2  = wlist.begin();
                watch_list::const_iterator end2 = wlist.end();
                for (; it2 != end2; ++it2) {
                    if (!it2->is_binary_clause())
                        continue;
                    literal l2 = it2->get_literal();
                    if (value_at(l2, m) != l_true) {
                        TRACE("sat", tout << "failed binary: " << l << " " << l2 << " learned: " << it2->is_learned() << "\n";
                          m_mc.display(tout););
                        ok = false;
                    }
                }
            }
        }
        for (unsigned i = 0; i < m_assumptions.size(); ++i) {
            if (value_at(m_assumptions[i], m) != l_true) {
                TRACE("sat",
                      tout << m_assumptions[i] << " does not model check\n";
                      tout << "trail: " << m_trail << "\n";
                      tout << "model: " << m << "\n";
                      m_mc.display(tout);
                      );
                ok = false;
            }
        }
        if (ok && !m_mc.check_model(m)) {
            ok = false;
            TRACE("sat", tout << "model: " << m << "\n"; m_mc.display(tout););
        }
        return ok;
    }

    void solver::restart() {
        m_stats.m_restart++;
        m_restarts++;
        IF_VERBOSE(1,
                   verbose_stream() << "(sat-restart :conflicts " << m_stats.m_conflict << " :decisions " << m_stats.m_decision
                   << " :restarts " << m_stats.m_restart << mk_stat(*this)
                   << " :time " << std::fixed << std::setprecision(2) << m_stopwatch.get_current_seconds() << ")\n";);
        IF_VERBOSE(30, display_status(verbose_stream()););
        pop_reinit(scope_lvl());
        m_conflicts_since_restart = 0;
        switch (m_config.m_restart) {
        case RS_GEOMETRIC:
            m_restart_threshold = static_cast<unsigned>(m_restart_threshold * m_config.m_restart_factor);
            break;
        case RS_LUBY:
            m_luby_idx++;
            m_restart_threshold = m_config.m_restart_initial * get_luby(m_luby_idx);
            break;
        default:
            UNREACHABLE();
            break;
        }
        CASSERT("sat_restart", check_invariant());
    }

    // -----------------------
    //
    // GC
    //
    // -----------------------

    void solver::gc() {
        if (m_conflicts_since_gc <= m_gc_threshold)
            return;
        CASSERT("sat_gc_bug", check_invariant());
        switch (m_config.m_gc_strategy) {
        case GC_GLUE:
            gc_glue();
            break;
        case GC_PSM:
            gc_psm();
            break;
        case GC_GLUE_PSM:
            gc_glue_psm();
            break;
        case GC_PSM_GLUE:
            gc_psm_glue();
            break;
        case GC_DYN_PSM:
            if (m_scope_lvl != 0)
                return;
            gc_dyn_psm();
            break;
        default:
            UNREACHABLE();
            break;
        }
        m_conflicts_since_gc = 0;
        m_gc_threshold += m_config.m_gc_increment;
        CASSERT("sat_gc_bug", check_invariant());
    }

    /**
       \brief Lex on (glue, size)
    */
    struct glue_lt {
        bool operator()(clause const * c1, clause const * c2) const {
            if (c1->glue() < c2->glue()) return true;
            return c1->glue() == c2->glue() && c1->size() < c2->size();
        }
    };

    /**
       \brief Lex on (psm, size)
    */
    struct psm_lt {
        bool operator()(clause const * c1, clause const * c2) const {
            if (c1->psm() < c2->psm()) return true;
            return c1->psm() == c2->psm() && c1->size() < c2->size();
        }
    };

    /**
       \brief Lex on (glue, psm, size)
    */
    struct glue_psm_lt {
        bool operator()(clause const * c1, clause const * c2) const {
            if (c1->glue() < c2->glue()) return true;
            if (c1->glue() > c2->glue()) return false;
            if (c1->psm() < c2->psm()) return true;
            if (c1->psm() > c2->psm()) return false;
            return c1->size() < c2->size();
        }
    };

    /**
       \brief Lex on (psm, glue, size)
    */
    struct psm_glue_lt {
        bool operator()(clause const * c1, clause const * c2) const {
            if (c1->psm() < c2->psm()) return true;
            if (c1->psm() > c2->psm()) return false;
            if (c1->glue() < c2->glue()) return true;
            if (c1->glue() > c2->glue()) return false;
            return c1->size() < c2->size();
        }
    };

    void solver::gc_glue() {
        std::stable_sort(m_learned.begin(), m_learned.end(), glue_lt());
        gc_half("glue");
    }

    void solver::gc_psm() {
        save_psm();
        std::stable_sort(m_learned.begin(), m_learned.end(), psm_lt());
        gc_half("psm");
    }

    void solver::gc_glue_psm() {
        save_psm();
        std::stable_sort(m_learned.begin(), m_learned.end(), glue_psm_lt());
        gc_half("glue-psm");
    }

    void solver::gc_psm_glue() {
        save_psm();
        std::stable_sort(m_learned.begin(), m_learned.end(), psm_glue_lt());
        gc_half("psm-glue");
    }

    /**
       \brief Compute the psm of all learned clauses.
    */
    void solver::save_psm() {
        clause_vector::iterator it  = m_learned.begin();
        clause_vector::iterator end = m_learned.end();
        for (; it != end; ++it) {
            clause & c = *(*it);
            c.set_psm(psm(c));
        }
    }

    /**
       \brief GC (the second) half of the clauses in the database.
    */
    void solver::gc_half(char const * st_name) {
        TRACE("sat", tout << "gc\n";);
        unsigned sz     = m_learned.size();
        unsigned new_sz = sz/2;
        unsigned j      = new_sz;
        for (unsigned i = new_sz; i < sz; i++) {
            clause & c = *(m_learned[i]);
            if (can_delete(c)) {
                dettach_clause(c);
                del_clause(c);
            }
            else {
                m_learned[j] = &c;
                j++;
            }
        }
        new_sz = j;
        m_stats.m_gc_clause += sz - new_sz;
        m_learned.shrink(new_sz);
        IF_VERBOSE(SAT_VB_LVL, verbose_stream() << "(sat-gc :strategy " << st_name << " :deleted " << (sz - new_sz) << ")\n";);
    }

    /**
       \brief Use gc based on dynamic psm. Clauses are initially frozen.
    */
    void solver::gc_dyn_psm() {
        TRACE("sat", tout << "gc\n";);
        // To do gc at scope_lvl() > 0, I will need to use the reinitialization stack, or live with the fact
        // that I may miss some propagations for reactivated clauses.
        SASSERT(scope_lvl() == 0);
        // compute
        // d_tk
        unsigned h = 0;
        unsigned V_tk = 0;
        for (bool_var v = 0; v < num_vars(); v++) {
            if (m_assigned_since_gc[v]) {
                V_tk++;
                m_assigned_since_gc[v] = false;
            }
            if (m_phase[v] != m_prev_phase[v]) {
                h++;
                m_prev_phase[v] = m_phase[v];
            }
        }
        double d_tk = V_tk == 0 ? static_cast<double>(num_vars() + 1) : static_cast<double>(h)/static_cast<double>(V_tk);
        if (d_tk < m_min_d_tk)
            m_min_d_tk = d_tk;
        TRACE("sat_frozen", tout << "m_min_d_tk: " << m_min_d_tk << "\n";);
        unsigned frozen    = 0;
        unsigned deleted   = 0;
        unsigned activated = 0;
        clause_vector::iterator it  = m_learned.begin();
        clause_vector::iterator it2 = it;
        clause_vector::iterator end = m_learned.end();
        for (; it != end; ++it) {
            clause & c = *(*it);
            if (!c.frozen()) {
                // Active clause
                if (c.glue() > m_config.m_gc_small_lbd) {
                    // I never delete clauses with small lbd
                    if (c.was_used()) {
                        c.reset_inact_rounds();
                    }
                    else {
                        c.inc_inact_rounds();
                        if (c.inact_rounds() > m_config.m_gc_k) {
                            dettach_clause(c);
                            del_clause(c);
                            m_stats.m_gc_clause++;
                            deleted++;
                            continue;
                        }
                    }
                    c.unmark_used();
                    if (psm(c) > static_cast<unsigned>(c.size() * m_min_d_tk)) {
                        // move to frozen;
                        TRACE("sat_frozen", tout << "freezing size: " << c.size() << " psm: " << psm(c) << " " << c << "\n";);
                        dettach_clause(c);
                        c.reset_inact_rounds();
                        c.freeze();
                        m_num_frozen++;
                        frozen++;
                    }
                }
            }
            else {
                // frozen clause
                clause & c = *(*it);
                if (psm(c) <= static_cast<unsigned>(c.size() * m_min_d_tk)) {
                    c.unfreeze();
                    m_num_frozen--;
                    activated++;
                    if (!activate_frozen_clause(c)) {
                        // clause was satisfied, reduced to a conflict, unit or binary clause.
                        del_clause(c);
                        continue;
                    }
                }
                else {
                    c.inc_inact_rounds();
                    if (c.inact_rounds() > m_config.m_gc_k) {
                        m_num_frozen--;
                        del_clause(c);
                        m_stats.m_gc_clause++;
                        deleted++;
                        continue;
                    }
                }
            }
            *it2 = *it;
            ++it2;
        }
        m_learned.set_end(it2);
        IF_VERBOSE(SAT_VB_LVL, verbose_stream() << "(sat-gc :d_tk " << d_tk << " :min-d_tk " << m_min_d_tk <<
                   " :frozen " << frozen << " :activated " << activated << " :deleted " << deleted << ")\n";);
    }

    // return true if should keep the clause, and false if we should delete it.
    bool solver::activate_frozen_clause(clause & c) {
        TRACE("sat_gc", tout << "reactivating:\n" << c << "\n";);
        SASSERT(scope_lvl() == 0);
        // do some cleanup
        unsigned sz = c.size();
        unsigned j  = 0;
        for (unsigned i = 0; i < sz; i++) {
            literal l = c[i];
            switch (value(l)) {
            case l_true:
                return false;
            case l_false:
                break;
            case l_undef:
                c[j] = c[i];
                j++;
                break;
            }
        }
        TRACE("sat", tout << "after cleanup:\n" << mk_lits_pp(j, c.begin()) << "\n";);
        unsigned new_sz = j;
        switch (new_sz) {
        case 0:
            set_conflict(justification());
            return false;
        case 1:
            assign(c[0], justification());
            return false;
        case 2:
            mk_bin_clause(c[0], c[1], true);
            return false;
        default:
            c.shrink(new_sz);
            attach_clause(c);
            return true;
        }
    }

    /**
       \brief Compute phase saving measure for the given clause.
    */
    unsigned solver::psm(clause const & c) const {
        unsigned r  = 0;
        unsigned sz = c.size();
        for (unsigned i = 0; i < sz; i++) {
            literal l = c[i];
            if (l.sign()) {
                if (m_phase[l.var()] == NEG_PHASE)
                    r++;
            }
            else {
                if (m_phase[l.var()] == POS_PHASE)
                    r++;
            }
        }
        return r;
    }

    // -----------------------
    //
    // Conflict resolution
    //
    // -----------------------

    bool solver::resolve_conflict() {
        while (true) {
            bool r = resolve_conflict_core();
            CASSERT("sat_check_marks", check_marks());
            // after pop, clauses are reinitialized, this may trigger another conflict.
            if (!r)
                return false;
            if (!inconsistent())
                return true;
        }
    }

    bool solver::resolve_conflict_core() {

        m_stats.m_conflict++;
        m_conflicts++;
        m_conflicts_since_restart++;
        m_conflicts_since_gc++;

        m_conflict_lvl = get_max_lvl(m_not_l == literal() ? m_not_l : ~m_not_l, m_conflict);
        TRACE("sat", tout << "conflict detected at level " << m_conflict_lvl << " for ";
              if (m_not_l == literal()) tout << "null literal\n";
              else tout << m_not_l << "\n";);

        if (m_conflict_lvl <= 1 && tracking_assumptions()) {
            resolve_conflict_for_unsat_core();
            return false;
        }

        if (m_conflict_lvl == 0) {
            return false;
        }

        m_lemma.reset();

        forget_phase_of_vars(m_conflict_lvl);

        unsigned idx = skip_literals_above_conflict_level();
        // save space for first uip
        m_lemma.push_back(null_literal);

        unsigned num_marks = 0;
        if (m_not_l != null_literal) {
            TRACE("sat_conflict", tout << "not_l: " << m_not_l << "\n";);
            process_antecedent(m_not_l, num_marks);
        }

        literal consequent = m_not_l == null_literal ? m_not_l : ~m_not_l;
        justification js   = m_conflict;

        do {
            TRACE("sat_conflict_detail", tout << "processing consequent: " << consequent << "\n";
                  tout << "num_marks: " << num_marks << ", js: " << js << "\n";);
            switch (js.get_kind()) {
            case justification::NONE:
                break;
            case justification::BINARY:
                process_antecedent(~(js.get_literal()), num_marks);
                break;
            case justification::TERNARY:
                process_antecedent(~(js.get_literal1()), num_marks);
                process_antecedent(~(js.get_literal2()), num_marks);
                break;
            case justification::CLAUSE: {
                clause & c = *(m_cls_allocator.get_clause(js.get_clause_offset()));
                unsigned i   = 0;
                if (consequent != null_literal) {
                    SASSERT(c[0] == consequent || c[1] == consequent);
                    if (c[0] == consequent) {
                        i = 1;
                    }
                    else {
                        process_antecedent(~c[0], num_marks);
                        i = 2;
                    }
                }
                unsigned sz  = c.size();
                for (; i < sz; i++)
                    process_antecedent(~c[i], num_marks);
                break;
            }
            case justification::EXT_JUSTIFICATION: {
                fill_ext_antecedents(consequent, js);
                literal_vector::iterator it  = m_ext_antecedents.begin();
                literal_vector::iterator end = m_ext_antecedents.end();
                for (; it != end; ++it)
                    process_antecedent(*it, num_marks);
                break;
            }
            default:
                UNREACHABLE();
                break;
            }

            while (true) {
                literal l = m_trail[idx];
                if (is_marked(l.var()))
                    break;
                SASSERT(idx > 0);
                idx--;
            }

            consequent     = m_trail[idx];
            bool_var c_var = consequent.var();
            SASSERT(lvl(consequent) == m_conflict_lvl);
            js             = m_justification[c_var];
            idx--;
            num_marks--;
            reset_mark(c_var);
        }
        while (num_marks > 0);

        m_lemma[0] = ~consequent;
        TRACE("sat_lemma", tout << "new lemma size: " << m_lemma.size() << "\n" << m_lemma << "\n";);

        if (m_config.m_minimize_lemmas) {
            minimize_lemma();
            reset_lemma_var_marks();
            if (m_config.m_dyn_sub_res)
                dyn_sub_res();
            TRACE("sat_lemma", tout << "new lemma (after minimization) size: " << m_lemma.size() << "\n" << m_lemma << "\n";);
        }
        else
            reset_lemma_var_marks();

        literal_vector::iterator it  = m_lemma.begin();
        literal_vector::iterator end = m_lemma.end();
        unsigned new_scope_lvl       = 0;
        ++it;
        for(; it != end; ++it) {
            bool_var var = (*it).var();
            new_scope_lvl = std::max(new_scope_lvl, lvl(var));
        }

        unsigned glue = num_diff_levels(m_lemma.size(), m_lemma.c_ptr());

        pop_reinit(m_scope_lvl - new_scope_lvl);
        TRACE("sat_conflict_detail", display(tout); tout << "assignment:\n"; display_assignment(tout););
        clause * lemma = mk_clause_core(m_lemma.size(), m_lemma.c_ptr(), true);
        if (lemma) {
            lemma->set_glue(glue);
        }
        decay_activity();
        updt_phase_counters();
        return true;
    }

    void solver::process_antecedent_for_unsat_core(literal antecedent) {
        bool_var var     = antecedent.var();
        SASSERT(var < num_vars());
        TRACE("sat", tout << antecedent << " " << (is_marked(var)?"+":"-") << "\n";);
        if (!is_marked(var)) {
            mark(var);
            m_unmark.push_back(var);
            if (is_assumption(antecedent)) {
                m_core.push_back(antecedent);
            }
        }
    }

    void solver::process_consequent_for_unsat_core(literal consequent, justification const& js) {
        TRACE("sat", tout << "processing consequent: ";
              if (consequent == null_literal) tout << "null\n";
              else tout << consequent << "\n";
              display_justification(tout << "js kind: ", js);
              tout << "\n";);
        switch (js.get_kind()) {
        case justification::NONE:
            break;
        case justification::BINARY:
            SASSERT(consequent != null_literal);
            process_antecedent_for_unsat_core(~(js.get_literal()));
            break;
        case justification::TERNARY:
            SASSERT(consequent != null_literal);
            process_antecedent_for_unsat_core(~(js.get_literal1()));
            process_antecedent_for_unsat_core(~(js.get_literal2()));
            break;
        case justification::CLAUSE: {
            clause & c = *(m_cls_allocator.get_clause(js.get_clause_offset()));
            unsigned i = 0;
            if (consequent != null_literal) {
                SASSERT(c[0] == consequent || c[1] == consequent);
                if (c[0] == consequent) {
                    i = 1;
                }
                else {
                    process_antecedent_for_unsat_core(~c[0]);
                    i = 2;
                }
            }
            unsigned sz = c.size();
            for (; i < sz; i++)
                process_antecedent_for_unsat_core(~c[i]);
            break;
        }
        case justification::EXT_JUSTIFICATION: {
            fill_ext_antecedents(consequent, js);
            literal_vector::iterator it  = m_ext_antecedents.begin();
            literal_vector::iterator end = m_ext_antecedents.end();
            for (; it != end; ++it)
                process_antecedent_for_unsat_core(*it);
            break;
        }
        default:
            UNREACHABLE();
            break;
        }
    }

    bool solver::resolve_conflict_for_init() {
        if (m_conflict_lvl == 0) {
            return false;
        }
        m_lemma.reset();
        m_lemma.push_back(null_literal); // asserted literal
        if (m_not_l != null_literal) {
            TRACE("sat", tout << "not_l: " << m_not_l << "\n";);
            process_antecedent_for_init(m_not_l);
        }
        literal consequent = m_not_l;
        justification js   = m_conflict;

        SASSERT(m_trail.size() > 0);
        unsigned idx = m_trail.size();
        while (process_consequent_for_init(consequent, js)) {
            while (true) {
                --idx;
                literal l = m_trail[idx];
                if (is_marked(l.var()))
                    break;
                SASSERT(idx > 0);
            }
            consequent     = m_trail[idx];
            bool_var c_var = consequent.var();
            if (lvl(consequent) == 0) {
                return false;
            }
            SASSERT(m_conflict_lvl == 1);
            js = m_justification[c_var];
            reset_mark(c_var);
        }

        unsigned new_scope_lvl = 0;
        m_lemma[0] = ~consequent;
        for (unsigned i = 1; i < m_lemma.size(); ++i) {
            bool_var var = m_lemma[i].var();
            if (is_marked(var)) {
                reset_mark(var);
                new_scope_lvl = std::max(new_scope_lvl, lvl(var));
            }
            else {
                m_lemma[i] = m_lemma.back();
                m_lemma.pop_back();
                --i;
            }
        }
        TRACE("sat", tout << "lemma: " << m_lemma << "\n"; display(tout); tout << "assignment:\n"; display_assignment(tout););
        if (new_scope_lvl == 0) {
            pop_reinit(m_scope_lvl);
        }
        else {
            unassign_vars(idx);
        }
        mk_clause_core(m_lemma.size(), m_lemma.c_ptr(), true);
        TRACE("sat", tout << "Trail: " << m_trail << "\n";);
        m_inconsistent = false;
        return true;
    }

    bool solver::process_consequent_for_init(literal consequent, justification const& js) {
        switch (js.get_kind()) {
        case justification::NONE:
            return false;
        case justification::BINARY:
            process_antecedent_for_init(~(js.get_literal()));
            break;
        case justification::TERNARY:
            process_antecedent_for_init(~(js.get_literal1()));
            process_antecedent_for_init(~(js.get_literal2()));
            break;
        case justification::CLAUSE: {
            clause & c = *(m_cls_allocator.get_clause(js.get_clause_offset()));
            unsigned i   = 0;
            if (consequent != null_literal) {
                SASSERT(c[0] == consequent || c[1] == consequent);
                if (c[0] == consequent) {
                    i = 1;
                }
                else {
                    process_antecedent_for_init(~c[0]);
                    i = 2;
                }
            }
            unsigned sz  = c.size();
            for (; i < sz; i++)
                process_antecedent_for_init(~c[i]);
            break;
        }
        case justification::EXT_JUSTIFICATION: {
            fill_ext_antecedents(consequent, js);
            literal_vector::iterator it  = m_ext_antecedents.begin();
            literal_vector::iterator end = m_ext_antecedents.end();
            for (; it != end; ++it)
                process_antecedent_for_init(*it);
            break;
        }
        default:
            UNREACHABLE();
            break;
        }
        return true;
    }

    void solver::process_antecedent_for_init(literal antecedent) {
        bool_var var     = antecedent.var();
        SASSERT(var < num_vars());
        if (!is_marked(var) && lvl(var) > 0) {
            mark(var);
            m_lemma.push_back(~antecedent);
        }
    }


    void solver::resolve_conflict_for_unsat_core() {
        TRACE("sat", display(tout);
              unsigned level = 0;
              for (unsigned i = 0; i < m_trail.size(); ++i) {
                  literal l = m_trail[i];
                  if (level != m_level[l.var()]) {
                      level = m_level[l.var()];
                      tout << level << ": ";
                  }
                  tout << l;
                  if (m_mark[l.var()]) {
                      tout << "*";
                  }
                  tout << " ";
              }
              tout << "\n";
              );

        m_core.reset();
        if (m_conflict_lvl == 0) {
            return;
        }
        SASSERT(m_unmark.empty());
        DEBUG_CODE({
                for (unsigned i = 0; i < m_trail.size(); ++i) {
                    SASSERT(!is_marked(m_trail[i].var()));
                }});

        unsigned old_size = m_unmark.size();
        int idx = skip_literals_above_conflict_level();

        if (m_not_l != null_literal) {
            justification js = m_justification[m_not_l.var()];
            TRACE("sat", tout << "not_l: " << m_not_l << "\n";
                  display_justification(tout, js);
                  tout << "\n";);

            process_antecedent_for_unsat_core(m_not_l);
            if (is_assumption(~m_not_l)) {
                m_core.push_back(~m_not_l);
            }
            else {
                process_consequent_for_unsat_core(m_not_l, js);
            }
        }

        literal consequent = m_not_l == null_literal ? m_not_l : ~m_not_l;
        justification js   = m_conflict;


        while (true) {
            process_consequent_for_unsat_core(consequent, js);
            while (idx >= 0) {
                literal l = m_trail[idx];
                if (is_marked(l.var()))
                    break;
                idx--;
            }

            if (idx < 0) {
                break;
            }
            consequent     = m_trail[idx];
            if (lvl(consequent) < m_conflict_lvl) {
                TRACE("sat", tout << consequent << " at level " << lvl(consequent) << "\n";);
                break;
            }
            bool_var c_var = consequent.var();
            SASSERT(lvl(consequent) == m_conflict_lvl);
            js             = m_justification[c_var];
            idx--;
        }
        reset_unmark(old_size);
        if (m_config.m_core_minimize) {
            if (m_min_core_valid && m_min_core.size() < m_core.size()) {
                IF_VERBOSE(1, verbose_stream() << "(sat.updating core " << m_min_core.size() << " " << m_core.size() << ")\n";);
                m_core.reset();
                m_core.append(m_min_core);
            }
            // TBD:
            // apply optional clause minimization by detecting subsumed literals.
            // initial experiment suggests it has no effect.
            m_mus(); // ignore return value on cancelation.
            set_model(m_mus.get_model());
            IF_VERBOSE(2, verbose_stream() << "(sat.core: " << m_core << ")\n";);
        }
    }


    unsigned solver::get_max_lvl(literal consequent, justification js) {
        if (!m_ext)
            return scope_lvl();

        if (scope_lvl() == 0)
            return 0;

        unsigned r = 0;

        if (consequent != null_literal)
            r = lvl(consequent);

        switch (js.get_kind()) {
        case justification::NONE:
            break;
        case justification::BINARY:
            r = std::max(r, lvl(js.get_literal()));
            break;
        case justification::TERNARY:
            r = std::max(r, lvl(js.get_literal1()));
            r = std::max(r, lvl(js.get_literal2()));
            break;
        case justification::CLAUSE: {
            clause & c = *(m_cls_allocator.get_clause(js.get_clause_offset()));
            unsigned i   = 0;
            if (consequent != null_literal) {
                SASSERT(c[0] == consequent || c[1] == consequent);
                if (c[0] == consequent) {
                    i = 1;
                }
                else {
                    r = std::max(r, lvl(c[0]));
                    i = 2;
                }
            }
            unsigned sz = c.size();
            for (; i < sz; i++)
                r = std::max(r, lvl(c[i]));
            break;
        }
        case justification::EXT_JUSTIFICATION: {
            fill_ext_antecedents(consequent, js);
            literal_vector::iterator it  = m_ext_antecedents.begin();
            literal_vector::iterator end = m_ext_antecedents.end();
            for (; it != end; ++it)
                r = std::max(r, lvl(*it));
            break;
        }
        default:
            UNREACHABLE();
            break;
        }
        return r;
    }

    /**
       \brief Skip literals from levels above m_conflict_lvl.
       It returns an index idx such that lvl(m_trail[idx]) <= m_conflict_lvl, and
       for all idx' > idx, lvl(m_trail[idx']) > m_conflict_lvl
    */
    unsigned solver::skip_literals_above_conflict_level() {
        unsigned idx = m_trail.size();
        if (idx == 0) {
            return idx;
        }
        idx--;
        // skip literals from levels above the conflict level
        while (lvl(m_trail[idx]) > m_conflict_lvl) {
            SASSERT(idx > 0);
            idx--;
        }
        return idx;
    }

    void solver::process_antecedent(literal antecedent, unsigned & num_marks) {
        bool_var var     = antecedent.var();
        unsigned var_lvl = lvl(var);
        SASSERT(var < num_vars());
        if (!is_marked(var) && var_lvl > 0) {
            mark(var);
            inc_activity(var);
            if (var_lvl == m_conflict_lvl)
                num_marks++;
            else
                m_lemma.push_back(~antecedent);
        }
    }


    /**
       \brief js is an external justification. Collect its antecedents and store at m_ext_antecedents.
    */
    void solver::fill_ext_antecedents(literal consequent, justification js) {
        SASSERT(js.is_ext_justification());
        SASSERT(m_ext);
        m_ext_antecedents.reset();
        m_ext->get_antecedents(consequent, js.get_ext_justification_idx(), m_ext_antecedents);
    }

    void solver::forget_phase_of_vars(unsigned from_lvl) {
        unsigned head = from_lvl == 0 ? 0 : m_scopes[from_lvl - 1].m_trail_lim;
        unsigned sz   = m_trail.size();
        for (unsigned i = head; i < sz; i++) {
            literal l  = m_trail[i];
            bool_var v = l.var();
            TRACE("forget_phase", tout << "forgeting phase of l: " << l << "\n";);
            m_phase[v] = PHASE_NOT_AVAILABLE;
        }
    }

    void solver::updt_phase_counters() {
        m_phase_counter++;
        if (m_phase_cache_on) {
            if (m_phase_counter >= m_config.m_phase_caching_on) {
                m_phase_counter  = 0;
                m_phase_cache_on = false;
            }
        }
        else {
            if (m_phase_counter >= m_config.m_phase_caching_off) {
                m_phase_counter  = 0;
                m_phase_cache_on = true;
            }
        }
    }

    /**
       \brief Return the number of different levels in lits.
       All literals in lits must be assigned.
    */
    unsigned solver::num_diff_levels(unsigned num, literal const * lits) {
        m_diff_levels.reserve(scope_lvl() + 1, false);
        unsigned r = 0;
        for (unsigned i = 0; i < num; i++) {
            SASSERT(value(lits[i]) != l_undef);
            unsigned lit_lvl = lvl(lits[i]);
            if (m_diff_levels[lit_lvl] == false) {
                m_diff_levels[lit_lvl] = true;
                r++;
            }
        }
        // reset m_diff_levels.
        for (unsigned i = 0; i < num; i++)
            m_diff_levels[lvl(lits[i])] = false;
        return r;
    }

    /**
       \brief Process an antecedent for lemma minimization.
    */
    bool solver::process_antecedent_for_minimization(literal antecedent) {
        bool_var var = antecedent.var();
        unsigned var_lvl = lvl(var);
        if (!is_marked(var) && var_lvl > 0) {
            if (m_lvl_set.may_contain(var_lvl)) {
                mark(var);
                m_unmark.push_back(var);
                m_lemma_min_stack.push_back(var);
            }
            else {
                return false;
            }
        }
        return true;
    }

    /**
       \brief Return true if lit is implied by other marked literals
       and/or literals assigned at the base level.
       The set lvl_set is used as an optimization.
       The idea is to stop the recursive search with a failure
       as soon as we find a literal assigned in a level that is not in lvl_set.
    */
    bool solver::implied_by_marked(literal lit) {
        m_lemma_min_stack.reset();  // avoid recursive function
        m_lemma_min_stack.push_back(lit.var());
        unsigned old_size = m_unmark.size();

        while (!m_lemma_min_stack.empty()) {
            bool_var var       = m_lemma_min_stack.back();
            m_lemma_min_stack.pop_back();
            justification js   = m_justification[var];
            switch(js.get_kind()) {
            case justification::NONE:
                // it is a decision variable from a previous scope level
                if (lvl(var) > 0) {
                    reset_unmark(old_size);
                    return false;
                }
                break;
            case justification::BINARY:
                if (!process_antecedent_for_minimization(~(js.get_literal()))) {
                    reset_unmark(old_size);
                    return false;
                }
                break;
            case justification::TERNARY:
                if (!process_antecedent_for_minimization(~(js.get_literal1())) ||
                    !process_antecedent_for_minimization(~(js.get_literal2()))) {
                    reset_unmark(old_size);
                    return false;
                }
                break;
            case justification::CLAUSE: {
                clause & c = *(m_cls_allocator.get_clause(js.get_clause_offset()));
                unsigned i   = 0;
                if (c[0].var() == var) {
                    i = 1;
                }
                else {
                    SASSERT(c[1].var() == var);
                    if (!process_antecedent_for_minimization(~c[0])) {
                        reset_unmark(old_size);
                        return false;
                    }
                    i = 2;
                }
                unsigned sz = c.size();
                for (; i < sz; i++) {
                    if (!process_antecedent_for_minimization(~c[i])) {
                        reset_unmark(old_size);
                        return false;
                    }
                }
                break;
            }
            case justification::EXT_JUSTIFICATION: {
                literal consequent(var, value(var) == l_false);
                fill_ext_antecedents(consequent, js);
                literal_vector::iterator it  = m_ext_antecedents.begin();
                literal_vector::iterator end = m_ext_antecedents.end();
                for (; it != end; ++it) {
                    if (!process_antecedent_for_minimization(*it)) {
                        reset_unmark(old_size);
                        return false;
                    }
                }
                break;
            }
            default:
                UNREACHABLE();
                break;
            }
        }
        return true;
    }

    /**
       \brief Restore the size of m_unmark to old_size, and
       unmark variables at positions [old_size, m_unmark.size()).
    */
    void solver::reset_unmark(unsigned old_size) {
        unsigned curr_size = m_unmark.size();
        for(unsigned i = old_size; i < curr_size; i++)
            reset_mark(m_unmark[i]);
        m_unmark.shrink(old_size);
    }

    /**
       \brief Store the levels of the literals at m_lemma in the
       approximated set m_lvl_set.
    */
    void solver::updt_lemma_lvl_set() {
        m_lvl_set.reset();
        literal_vector::const_iterator it  = m_lemma.begin();
        literal_vector::const_iterator end = m_lemma.end();
        for(; it != end; ++it)
            m_lvl_set.insert(lvl(*it));
    }

    /**
       \brief Minimize the number of literals in m_lemma. The main idea is to remove
       literals that are implied by other literals in m_lemma and/or literals
       assigned at level 0.
    */
    void solver::minimize_lemma() {
        SASSERT(m_unmark.empty());
        //m_unmark.reset();
        updt_lemma_lvl_set();

        unsigned sz   = m_lemma.size();
        unsigned i    = 1; // the first literal is the FUIP
        unsigned j    = 1;
        for (; i < sz; i++) {
            literal l = m_lemma[i];
            if (implied_by_marked(l)) {
                TRACE("sat", tout << "drop: " << l << "\n";);
                m_unmark.push_back(l.var());
            }
            else {
                if (j != i) {
                    m_lemma[j] = m_lemma[i];
                }
                j++;
            }
        }

        reset_unmark(0);
        m_lemma.shrink(j);
        m_stats.m_minimized_lits += sz - j;
    }

    /**
       \brief Reset the mark of the variables in the current lemma.
    */
    void solver::reset_lemma_var_marks() {
        literal_vector::iterator it  = m_lemma.begin();
        literal_vector::iterator end = m_lemma.end();
        SASSERT(!is_marked((*it).var()));
        ++it;
        for(; it != end; ++it) {
            bool_var var = (*it).var();
            reset_mark(var);
        }
    }

    /**
       \brief Apply dynamic subsumption resolution to new lemma.
       Only binary and ternary clauses are used.
    */
    void solver::dyn_sub_res() {
        unsigned sz = m_lemma.size();
        for (unsigned i = 0; i < sz; i++) {
            mark_lit(m_lemma[i]);
        }

        literal l0 = m_lemma[0];
        // l0 is the FUIP, and we never remove the FUIP.
        //
        // In the following loop, we use unmark_lit(l) to remove a
        // literal from m_lemma.

        for (unsigned i = 0; i < sz; i++) {
            literal l = m_lemma[i];
            if (!is_marked_lit(l))
                continue; // literal was eliminated
            // first use watch lists
            watch_list const & wlist = get_wlist(~l);
            watch_list::const_iterator it  = wlist.begin();
            watch_list::const_iterator end = wlist.end();
            for (; it != end; ++it) {
                // In this for-loop, the conditions l0 != ~l2 and l0 != ~l3
                // are not really needed if the solver does not miss unit propagations.
                // However, we add them anyway because we don't want to rely on this
                // property of the propagator.
                // For example, if this property is relaxed in the future, then the code
                // without the conditions l0 != ~l2 and l0 != ~l3 may remove the FUIP
                if (it->is_binary_clause()) {
                    literal l2 = it->get_literal();
                    if (is_marked_lit(~l2) && l0 != ~l2) {
                        // eliminate ~l2 from lemma because we have the clause l \/ l2
                        unmark_lit(~l2);
                    }
                }
                else if (it->is_ternary_clause()) {
                    literal l2 = it->get_literal1();
                    literal l3 = it->get_literal2();
                    if (is_marked_lit(l2) && is_marked_lit(~l3) && l0 != ~l3) {
                        // eliminate ~l3 from lemma because we have the clause l \/ l2 \/ l3
                        unmark_lit(~l3);
                    }
                    else if (is_marked_lit(~l2) && is_marked_lit(l3) && l0 != ~l2) {
                        // eliminate ~l2 from lemma because we have the clause l \/ l2 \/ l3
                        unmark_lit(~l2);
                    }
                }
                else {
                    // May miss some binary/ternary clauses, but that is ok.
                    // I sort the watch lists at every simplification round.
                    break;
                }
            }
            // try to use cached implication if available
            literal_vector * implied_lits = m_probing.cached_implied_lits(~l);
            if (implied_lits) {
                literal_vector::iterator it  = implied_lits->begin();
                literal_vector::iterator end = implied_lits->end();
                for (; it != end; ++it) {
                    literal l2 = *it;
                    // Here, we must check l0 != ~l2.
                    // l \/ l2 is an implied binary clause.
                    // However, it may have been deduced using a lemma that has been deleted.
                    // For example, consider the following sequence of events:
                    //
                    // 1. Initial clause database:
                    //
                    //    l  \/ ~p1
                    //    p1 \/ ~p2
                    //    p2 \/ ~p3
                    //    p3 \/ ~p4
                    //    q1  \/ q2  \/ p1 \/ p2 \/ p3 \/ p4 \/ l2
                    //    q1  \/ ~q2 \/ p1 \/ p2 \/ p3 \/ p4 \/ l2
                    //    ~q1 \/ q2  \/ p1 \/ p2 \/ p3 \/ p4 \/ l2
                    //    ~q1 \/ ~q2 \/ p1 \/ p2 \/ p3 \/ p4 \/ l2
                    //    ...
                    //
                    // 2. Now suppose we learned the lemma
                    //
                    //    p1 \/ p2 \/ p3 \/ p4 \/ l2   (*)
                    //
                    // 3. Probing is executed and we notice hat (~l => l2) when we assign l to false.
                    //    That is, l \/ l2 is an implied clause. Note that probing does not add
                    //    this clause to the clause database (there are too many).
                    //
                    // 4. Lemma (*) is deleted (garbage collected).
                    //
                    // 5. l is decided to be false, p1, p2, p3 and p4 are propagated using BCP,
                    //    but l2 is not since the lemma (*) was deleted.
                    //
                    //    Probing module still "knows" that l \/ l2 is valid binary clause
                    //
                    // 6. A new lemma is created where ~l2 is the FUIP and the lemma also contains l.
                    //    If we remove l0 != ~l2 may try to delete the FUIP.
                    if (is_marked_lit(~l2) && l0 != ~l2) {
                        // eliminate ~l2 from lemma because we have the clause l \/ l2
                        unmark_lit(~l2);
                    }
                }
            }
        }

        // can't eliminat FUIP
        SASSERT(is_marked_lit(m_lemma[0]));

        unsigned j = 0;
        for (unsigned i = 0; i < sz; i++) {
            literal l = m_lemma[i];
            if (is_marked_lit(l)) {
                unmark_lit(l);
                m_lemma[j] = l;
                j++;
            }
        }

        m_stats.m_dyn_sub_res += sz - j;

        SASSERT(j >= 1);
        m_lemma.shrink(j);
    }


    // -----------------------
    //
    // Backtracking
    //
    // -----------------------
    void solver::push() {
        SASSERT(!inconsistent());
        TRACE("sat_verbose", tout << "q:" << m_qhead << " trail: " << m_trail.size() << "\n";);
        SASSERT(m_qhead == m_trail.size());
        m_scopes.push_back(scope());
        scope & s = m_scopes.back();
        m_scope_lvl++;
        s.m_trail_lim = m_trail.size();
        s.m_clauses_to_reinit_lim = m_clauses_to_reinit.size();
        s.m_inconsistent = m_inconsistent;
        if (m_ext)
            m_ext->push();
    }

    void solver::pop_reinit(unsigned num_scopes) {
        pop(num_scopes);
        exchange_par();
        reinit_assumptions();
    }

    void solver::pop(unsigned num_scopes) {
        if (num_scopes == 0)
            return;
        if (m_ext)
            m_ext->pop(num_scopes);
        SASSERT(num_scopes <= scope_lvl());
        unsigned new_lvl = scope_lvl() - num_scopes;
        scope & s        = m_scopes[new_lvl];
        m_inconsistent   = false;
        unassign_vars(s.m_trail_lim);
        m_scope_lvl -= num_scopes;
        m_scopes.shrink(new_lvl);
        reinit_clauses(s.m_clauses_to_reinit_lim);
    }

    void solver::unassign_vars(unsigned old_sz) {
        SASSERT(old_sz <= m_trail.size());
        unsigned i = m_trail.size();
        while (i != old_sz) {
            --i;
            literal l                  = m_trail[i];
            m_assignment[l.index()]    = l_undef;
            m_assignment[(~l).index()] = l_undef;
            bool_var v = l.var();
            SASSERT(value(v) == l_undef);
            m_case_split_queue.unassign_var_eh(v);
        }
        m_trail.shrink(old_sz);
        m_qhead = old_sz;
        SASSERT(m_qhead == m_trail.size());
    }

    void solver::reinit_clauses(unsigned old_sz) {
        unsigned sz = m_clauses_to_reinit.size();
        SASSERT(old_sz <= sz);
        unsigned j = old_sz;
        for (unsigned i = old_sz; i < sz; i++) {
            clause_wrapper cw = m_clauses_to_reinit[i];
            bool reinit = false;
            if (cw.is_binary()) {
                if (propagate_bin_clause(cw[0], cw[1])) {
                    if (scope_lvl() > 0) {
                        m_clauses_to_reinit[j] = cw;
                        j++;
                    }
                }
            }
            else {
                clause & c = *(cw.get_clause());
                dettach_clause(c);
                attach_clause(c, reinit);
                if (scope_lvl() > 0 && reinit) {
                    // clause propagated literal, must keep it in the reinit stack.
                    m_clauses_to_reinit[j] = cw;
                    j++;
                }
                else {
                    c.set_reinit_stack(false);
                }
            }
        }
        m_clauses_to_reinit.shrink(j);
    }

    //
    // All new clauses that are added to the solver
    // are relative to the user-scope literals.
    //

    void solver::user_push() {
        literal lit;
        bool_var new_v = mk_var(true, false);
        lit = literal(new_v, false);
        m_user_scope_literals.push_back(lit);
        TRACE("sat", tout << "user_push: " << lit << "\n";);
    }

    void solver::gc_lit(clause_vector &clauses, literal lit) {
        unsigned j = 0;
        for (unsigned i = 0; i < clauses.size(); ++i) {
            clause & c = *(clauses[i]);
            if (c.contains(lit)) {
                dettach_clause(c);
                del_clause(c);
            }
            else {
                clauses[j] = &c;
                ++j;
            }
        }
        clauses.shrink(j);
    }

    void solver::gc_bin(bool learned, literal nlit) {
        m_user_bin_clauses.reset();
        collect_bin_clauses(m_user_bin_clauses, learned);
        for (unsigned i = 0; i < m_user_bin_clauses.size(); ++i) {
            literal l1 = m_user_bin_clauses[i].first;
            literal l2 = m_user_bin_clauses[i].second;
            if (nlit == l1 || nlit == l2) {
                dettach_bin_clause(l1, l2, learned);
            }
        }
    }

    bool_var solver::max_var(bool learned, bool_var v) {
        m_user_bin_clauses.reset();
        collect_bin_clauses(m_user_bin_clauses, learned);
        for (unsigned i = 0; i < m_user_bin_clauses.size(); ++i) {
            literal l1 = m_user_bin_clauses[i].first;
            literal l2 = m_user_bin_clauses[i].second;
            if (l1.var() > v) v = l1.var();
            if (l2.var() > v) v = l2.var();
        }
        return v;
    }

    bool_var solver::max_var(clause_vector& clauses, bool_var v) {
        for (unsigned i = 0; i < clauses.size(); ++i) {
            clause & c = *(clauses[i]);
            literal* it = c.begin();
            literal * end = c.end();
            for (; it != end; ++it) {
                if (it->var() > v) {
                    v = it->var();
                }
            }
        }
        return v;
    }

    void solver::gc_var(bool_var v) {
        if (v > 0) {
            bool_var w = max_var(m_learned, v-1);
            w = max_var(m_clauses, w);
            w = max_var(true, w);
            w = max_var(false, w);
            for (unsigned i = 0; i < m_trail.size(); ++i) {
                if (m_trail[i].var() > w) w = m_trail[i].var();
            }
            v = std::max(v, w + 1);
        }
        // v is an index of a variable that does not occur in solver state.
        if (v < m_level.size()) {
            for (bool_var i = v; i < m_level.size(); ++i) {
                m_case_split_queue.del_var_eh(i);
            }
            m_watches.shrink(2*v);
            m_assignment.shrink(2*v);
            m_justification.shrink(v);
            m_decision.shrink(v);
            m_eliminated.shrink(v);
            m_external.shrink(v);
            m_activity.shrink(v);
            m_level.shrink(v);
            m_mark.shrink(v);
            m_lit_mark.shrink(2*v);
            m_phase.shrink(v);
            m_prev_phase.shrink(v);
            m_assigned_since_gc.shrink(v);
            m_simplifier.reset_todos();
        }
    }

    void solver::user_pop(unsigned num_scopes) {
        pop_to_base_level();
        while (num_scopes > 0) {
            literal lit = m_user_scope_literals.back();
            m_user_scope_literals.pop_back();
            get_wlist(lit).reset();
            get_wlist(~lit).reset();

            gc_lit(m_learned, lit);
            gc_lit(m_clauses, lit);
            gc_bin(true, lit);
            gc_bin(false, lit);
            TRACE("sat", tout << "gc: " << lit << "\n"; display(tout););
            --num_scopes;
            for (unsigned i = 0; i < m_trail.size(); ++i) {
                if (m_trail[i] == lit) {
                    TRACE("sat", tout << m_trail << "\n";);
                    unassign_vars(i);
                    break;
                }
            }
            gc_var(lit.var());
        }
    }

    void solver::pop_to_base_level() {
        reset_assumptions();
        pop(scope_lvl());
    }

    // -----------------------
    //
    // Misc
    //
    // -----------------------

    void solver::updt_params(params_ref const & p) {
        m_params = p;
        m_config.updt_params(p);
        m_simplifier.updt_params(p);
        m_asymm_branch.updt_params(p);
        m_probing.updt_params(p);
        m_scc.updt_params(p);
        m_rand.set_seed(m_config.m_random_seed);
    }

    void solver::collect_param_descrs(param_descrs & d) {
        config::collect_param_descrs(d);
        simplifier::collect_param_descrs(d);
        asymm_branch::collect_param_descrs(d);
        probing::collect_param_descrs(d);
        scc::collect_param_descrs(d);
    }

    void solver::collect_statistics(statistics & st) const {
        m_stats.collect_statistics(st);
        m_cleaner.collect_statistics(st);
        m_simplifier.collect_statistics(st);
        m_scc.collect_statistics(st);
        m_asymm_branch.collect_statistics(st);
        m_probing.collect_statistics(st);
        if (m_ext) m_ext->collect_statistics(st);
    }

    void solver::reset_statistics() {
        m_stats.reset();
        m_cleaner.reset_statistics();
        m_simplifier.reset_statistics();
        m_asymm_branch.reset_statistics();
        m_probing.reset_statistics();
    }

    // -----------------------
    //
    // Activity related stuff
    //
    // -----------------------

    void solver::rescale_activity() {
        svector<unsigned>::iterator it  = m_activity.begin();
        svector<unsigned>::iterator end = m_activity.end();
        for (; it != end; ++it) {
            *it >>= 14;
        }
        m_activity_inc >>= 14;
    }

    // -----------------------
    //
    // Iterators
    //
    // -----------------------
    void solver::collect_bin_clauses(svector<bin_clause> & r, bool learned) const {
        unsigned sz = m_watches.size();
        for (unsigned l_idx = 0; l_idx < sz; l_idx++) {
            literal l = to_literal(l_idx);
            l.neg();
            watch_list const & wlist = m_watches[l_idx];
            watch_list::const_iterator it  = wlist.begin();
            watch_list::const_iterator end = wlist.end();
            for (; it != end; ++it) {
                if (!it->is_binary_clause())
                    continue;
                if (!learned && it->is_learned())
                    continue;
                literal l2 = it->get_literal();
                if (l.index() > l2.index())
                    continue;
                TRACE("cleanup_bug", tout << "collected: " << l << " " << l2 << "\n";);
                r.push_back(bin_clause(l, l2));
            }
        }
    }

    // -----------------------
    //
    // Debugging
    //
    // -----------------------
    bool solver::check_invariant() const {
        if (!m_rlimit.inc()) return true;
        integrity_checker checker(*this);
        SASSERT(checker());
        return true;
    }

    bool solver::check_marks() const {
        for (bool_var v = 0; v < num_vars(); v++) {
            SASSERT(!is_marked(v));
        }
        return true;
    }

    void solver::display_binary(std::ostream & out) const {
        unsigned sz = m_watches.size();
        for (unsigned l_idx = 0; l_idx < sz; l_idx++) {
            literal l = to_literal(l_idx);
            l.neg();
            watch_list const & wlist = m_watches[l_idx];
            watch_list::const_iterator it  = wlist.begin();
            watch_list::const_iterator end = wlist.end();
            for (; it != end; ++it) {
                if (!it->is_binary_clause())
                    continue;
                literal l2 = it->get_literal();
                if (l.index() > l2.index())
                    continue;
                out << "(" << l << " " << l2 << ")\n";
            }
        }
    }

    void solver::display_units(std::ostream & out) const {
        unsigned end = init_trail_size();
        for (unsigned i = 0; i < end; i++) {
            out << m_trail[i] << " ";
        }
        if (end != 0)
            out << "\n";
    }

    void solver::display(std::ostream & out) const {
        out << "(sat\n";
        display_units(out);
        display_binary(out);
        out << m_clauses << m_learned;
        if (m_ext) {
            m_ext->display(out);
        }
        out << ")\n";
    }

    void solver::display_justification(std::ostream & out, justification const& js) const {
        out << js;
        if (js.is_clause()) {
            out << *(m_cls_allocator.get_clause(js.get_clause_offset()));
        }
    }

    unsigned solver::num_clauses() const {
        unsigned num_cls = 0;
        num_cls += m_trail.size(); // units;
        vector<watch_list>::const_iterator it  = m_watches.begin();
        vector<watch_list>::const_iterator end = m_watches.end();
        for (unsigned l_idx = 0; it != end; ++it, ++l_idx) {
            literal l = ~to_literal(l_idx);
            watch_list const & wlist = *it;
            watch_list::const_iterator it2  = wlist.begin();
            watch_list::const_iterator end2 = wlist.end();
            for (; it2 != end2; ++it2) {
                if (it2->is_binary_clause() && l.index() < it2->get_literal().index())
                    num_cls++;
            }
        }
        clause_vector const * vs[2] = { &m_clauses, &m_learned };
        for (unsigned i = 0; i < 2; i++) {
            clause_vector const & cs = *(vs[i]);
            num_cls += cs.size();
        }
        return num_cls;
    }

    void solver::display_dimacs(std::ostream & out) const {
        out << "p cnf " << num_vars() << " " << num_clauses() << "\n";
        for (unsigned i = 0; i < m_trail.size(); i++) {
            out << dimacs_lit(m_trail[i]) << " 0\n";
        }
        vector<watch_list>::const_iterator it  = m_watches.begin();
        vector<watch_list>::const_iterator end = m_watches.end();
        for (unsigned l_idx = 0; it != end; ++it, ++l_idx) {
            literal l = ~to_literal(l_idx);
            watch_list const & wlist = *it;
            watch_list::const_iterator it2  = wlist.begin();
            watch_list::const_iterator end2 = wlist.end();
            for (; it2 != end2; ++it2) {
                if (it2->is_binary_clause() && l.index() < it2->get_literal().index())
                    out << dimacs_lit(l) << " " << dimacs_lit(it2->get_literal()) << " 0\n";
            }
        }
        clause_vector const * vs[2] = { &m_clauses, &m_learned };
        for (unsigned i = 0; i < 2; i++) {
            clause_vector const & cs = *(vs[i]);
            clause_vector::const_iterator it  = cs.begin();
            clause_vector::const_iterator end = cs.end();
            for (; it != end; ++it) {
                clause const & c = *(*it);
                unsigned sz = c.size();
                for (unsigned j = 0; j < sz; j++)
                    out << dimacs_lit(c[j]) << " ";
                out << "0\n";
            }
        }
    }

    void solver::display_wcnf(std::ostream & out, unsigned sz, literal const* lits, unsigned const* weights) const {
        unsigned max_weight = 0;
        for (unsigned i = 0; i < sz; ++i) {
            max_weight = std::max(max_weight, weights[i]);
        }
        ++max_weight;

        out << "p wcnf " << num_vars() << " " << num_clauses() + sz << " " << max_weight << "\n";
        out << "c soft " << sz << "\n";

        for (unsigned i = 0; i < m_trail.size(); i++) {
            out << max_weight << " " << dimacs_lit(m_trail[i]) << " 0\n";
        }
        vector<watch_list>::const_iterator it  = m_watches.begin();
        vector<watch_list>::const_iterator end = m_watches.end();
        for (unsigned l_idx = 0; it != end; ++it, ++l_idx) {
            literal l = ~to_literal(l_idx);
            watch_list const & wlist = *it;
            watch_list::const_iterator it2  = wlist.begin();
            watch_list::const_iterator end2 = wlist.end();
            for (; it2 != end2; ++it2) {
                if (it2->is_binary_clause() && l.index() < it2->get_literal().index())
                    out << max_weight << " " << dimacs_lit(l) << " " << dimacs_lit(it2->get_literal()) << " 0\n";
            }
        }
        clause_vector const * vs[2] = { &m_clauses, &m_learned };
        for (unsigned i = 0; i < 2; i++) {
            clause_vector const & cs = *(vs[i]);
            clause_vector::const_iterator it  = cs.begin();
            clause_vector::const_iterator end = cs.end();
            for (; it != end; ++it) {
                clause const & c = *(*it);
                unsigned clsz = c.size();
                out << max_weight << " ";
                for (unsigned j = 0; j < clsz; j++)
                    out << dimacs_lit(c[j]) << " ";
                out << "0\n";
            }
        }
        for (unsigned i = 0; i < sz; ++i) {
            out << weights[i] << " " << lits[i] << " 0\n";
        }
        out.flush();
    }


    void solver::display_watches(std::ostream & out) const {
        vector<watch_list>::const_iterator it  = m_watches.begin();
        vector<watch_list>::const_iterator end = m_watches.end();
        for (unsigned l_idx = 0; it != end; ++it, ++l_idx) {
            watch_list const & wlist = *it;
            literal l = to_literal(l_idx);
            out << l << ": ";
            sat::display(out, m_cls_allocator, wlist);
            out << "\n";
        }
    }

    void solver::display_assignment(std::ostream & out) const {
        out << m_trail << "\n";
    }

    /**
       \brief Return true, if c is a clause containing one unassigned literal.
    */
    bool solver::is_unit(clause const & c) const {
        bool found_undef = false;
        unsigned sz = c.size();
        for (unsigned i = 0; i < sz; i++) {
            switch (value(c[i])) {
            case l_undef:
                if (found_undef)
                    return false;
                found_undef = true;
                break;
            case l_true:
                return false;
            case l_false:
                break;
            }
        }
        return found_undef;
    }

    /**
       \brief Return true, if all literals in c are assigned to false.
    */
    bool solver::is_empty(clause const & c) const {
        unsigned sz = c.size();
        for (unsigned i = 0; i < sz; i++) {
            if (value(c[i]) != l_false)
                return false;
        }
        return true;
    }

    bool solver::check_missed_propagation(clause_vector const & cs) const {
        clause_vector::const_iterator it  = cs.begin();
        clause_vector::const_iterator end = cs.end();
        for (; it != end; ++it) {
            clause const & c = *(*it);
            if (c.frozen())
                continue;
            if (is_empty(c) || is_unit(c)) {
                TRACE("sat_missed_prop", tout << "missed_propagation: " << c << "\n";
                      for (unsigned i = 0; i < c.size(); i++) tout << c[i] << ": " << value(c[i]) << "\n";);
                UNREACHABLE();
            }
            SASSERT(!is_empty(c));
            SASSERT(!is_unit(c));
        }
        return true;
    }

    bool solver::check_missed_propagation() const {
        if (inconsistent())
            return true;
        return check_missed_propagation(m_clauses) && check_missed_propagation(m_learned);
    }

    // -----------------------
    //
    // Simplification
    //
    // -----------------------
    void solver::cleanup() {
        if (scope_lvl() > 0 || inconsistent())
            return;
        if (m_cleaner() && m_ext)
            m_ext->clauses_modifed();
    }

    void solver::simplify(bool learned) {
        if (scope_lvl() > 0 || inconsistent())
            return;
        m_simplifier(learned);
        m_simplifier.finalize();
        if (m_ext)
            m_ext->clauses_modifed();
    }

    unsigned solver::scc_bin() {
        if (scope_lvl() > 0 || inconsistent())
            return 0;
        unsigned r = m_scc();
        if (r > 0 && m_ext)
            m_ext->clauses_modifed();
        return r;
    }

    // -----------------------
    //
    // Extraction of mutexes
    //
    // -----------------------

    struct neg_literal {
        unsigned negate(unsigned idx) {
            return (~to_literal(idx)).index();
        }
    };

    lbool solver::find_mutexes(literal_vector const& lits, vector<literal_vector> & mutexes) {
        max_cliques<neg_literal> mc;
        m_user_bin_clauses.reset();
        m_binary_clause_graph.reset();
        collect_bin_clauses(m_user_bin_clauses, true);
        collect_bin_clauses(m_user_bin_clauses, false);
        hashtable<literal_pair, pair_hash<literal_hash, literal_hash>, default_eq<literal_pair> > seen_bc;
        for (unsigned i = 0; i < m_user_bin_clauses.size(); ++i) {
            literal l1 = m_user_bin_clauses[i].first;
            literal l2 = m_user_bin_clauses[i].second;
            literal_pair p(l1, l2);
            if (!seen_bc.contains(p)) {
                seen_bc.insert(p);
                mc.add_edge(l1.index(), l2.index());             
            }
        }
        vector<unsigned_vector> _mutexes;
        unsigned_vector ps;
        for (unsigned i = 0; i < lits.size(); ++i) {
            ps.push_back(lits[i].index());
        }
        mc.cliques(ps, _mutexes);
        for (unsigned i = 0; i < _mutexes.size(); ++i) {
            literal_vector lits;
            for (unsigned j = 0; j < _mutexes[i].size(); ++j) {
                lits.push_back(to_literal(_mutexes[i][j]));
            }
            mutexes.push_back(lits);
        }
        return l_true;
    }

    // -----------------------
    //
    // Consequence generation.
    //
    // -----------------------

    lbool solver::get_consequences(literal_vector const& asms, bool_var_vector const& vars, vector<literal_vector>& conseq) {
        literal_vector lits;
        lbool is_sat = l_true;

        if (m_config.m_restart_max != UINT_MAX && !m_model_is_current) {
            return get_bounded_consequences(asms, vars, conseq);
        }
        if (!m_model_is_current) {
            is_sat = check(asms.size(), asms.c_ptr());
        }
        if (is_sat != l_true) {
            return is_sat;
        }
        model mdl = get_model();
        for (unsigned i = 0; i < vars.size(); ++i) {
            bool_var v = vars[i];
            switch (get_model()[v]) {
            case l_true: lits.push_back(literal(v, false)); break;
            case l_false: lits.push_back(literal(v, true)); break;
            default: break;
            }
        }
        is_sat = get_consequences(asms, lits, conseq);
        set_model(mdl);
        return is_sat;
    }

    void solver::fixup_consequence_core() {
        index_set s;        
        TRACE("sat", tout << m_core << "\n";);
        for (unsigned i = 0; i < m_core.size(); ++i) {
            TRACE("sat", tout << m_core[i] << ": "; display_index_set(tout, m_antecedents.find(m_core[i].var())) << "\n";);
            s |= m_antecedents.find(m_core[i].var());
        }
        m_core.reset();
        index_set::iterator it = s.begin(), end = s.end();
        for (; it != end; ++it) {
            m_core.push_back(to_literal(*it));
        }
        TRACE("sat", tout << m_core << "\n";);
    }


    lbool solver::get_bounded_consequences(literal_vector const& asms, bool_var_vector const& vars, vector<literal_vector>& conseq) {
        bool_var_set unfixed_vars;
        unsigned num_units = 0, num_iterations = 0;
        for (unsigned i = 0; i < vars.size(); ++i) {
            unfixed_vars.insert(vars[i]);
        }
        TRACE("sat", tout << asms << "\n";);
        m_antecedents.reset();
        pop_to_base_level();
        if (inconsistent()) return l_false;
        init_search();
        propagate(false);
        if (inconsistent()) return l_false;
        if (asms.empty()) {
            bool_var v = mk_var(true, false);
            literal lit(v, false);
            init_assumptions(1, &lit);
        }
        else {
            init_assumptions(asms.size(), asms.c_ptr());
        }
        propagate(false);
        if (check_inconsistent()) return l_false;

        extract_fixed_consequences(num_units, asms, unfixed_vars, conseq);

        simplify_problem();
        if (check_inconsistent()) {
            fixup_consequence_core();
            return l_false;
        }

        while (true) {
            ++num_iterations;
            SASSERT(!inconsistent());
            
            lbool r = bounded_search();
            if (r != l_undef) {
                fixup_consequence_core();
                return r;
            }
            
            extract_fixed_consequences(num_units, asms, unfixed_vars, conseq);

            if (m_conflicts > m_config.m_max_conflicts) {
                IF_VERBOSE(SAT_VB_LVL, verbose_stream() << "(sat \"abort: max-conflicts = " << m_conflicts << "\")\n";);
                return l_undef;
            }
            
            restart();
            simplify_problem();
            if (check_inconsistent()) {
                fixup_consequence_core();
                return l_false;
            }
            gc();
            
            if (m_config.m_restart_max <= num_iterations) {
                IF_VERBOSE(SAT_VB_LVL, verbose_stream() << "(sat \"abort: max-restarts\")\n";);
                return l_undef;
            }            
        }
    }

    lbool solver::get_consequences(literal_vector const& asms, literal_vector const& lits, vector<literal_vector>& conseq) {
        TRACE("sat", tout << asms << "\n";);
        m_antecedents.reset();
        literal_set unfixed_lits(lits), assumptions(asms);
        bool_var_set unfixed_vars;
        for (unsigned i = 0; i < lits.size(); ++i) {
            unfixed_vars.insert(lits[i].var());
        }

        pop_to_base_level();
        if (inconsistent()) return l_false;
        init_search();
        propagate(false);
        if (inconsistent()) return l_false;
        if (asms.empty()) {
            bool_var v = mk_var(true, false);
            literal lit(v, false);
            init_assumptions(1, &lit);
        }
        else {
            init_assumptions(asms.size(), asms.c_ptr());
        }
        propagate(false);
        if (check_inconsistent()) return l_false;

        unsigned num_units = 0, num_iterations = 0;
        extract_fixed_consequences(num_units, assumptions, unfixed_vars, conseq);
        update_unfixed_literals(unfixed_lits, unfixed_vars);
        while (!unfixed_lits.empty()) {
            if (scope_lvl() > 1) {
                pop(scope_lvl() - 1);
            }
            ++num_iterations;
            checkpoint();
            literal_set::iterator it = unfixed_lits.begin(), end = unfixed_lits.end();
            unsigned num_resolves = 0;
            lbool is_sat = l_true;
            for (; it != end; ++it) {
                literal lit = *it;
                if (value(lit) != l_undef) {
                    continue;
                }
                push();
                assign(~lit, justification());
                propagate(false);
                while (inconsistent()) {
                    if (!resolve_conflict()) {
                        TRACE("sat", display(tout << "inconsistent\n"););
                        m_inconsistent = false;
                        is_sat = l_undef;
                        break;
                    }
                    propagate(false);
                    ++num_resolves;
                }
                if (scope_lvl() == 1) {
                    break;
                }
            }
            if (is_sat == l_true) {
                if (scope_lvl() == 1 && num_resolves > 0) {
                    is_sat = l_undef;
                }
                else {
                    is_sat = bounded_search();
                    if (is_sat == l_undef) {
                        restart();
                    }
                }
            }
            if (is_sat == l_false) {
                TRACE("sat", tout << "unsat\n";);
                m_inconsistent = false;
            }
            if (is_sat == l_true) {
                delete_unfixed(unfixed_lits, unfixed_vars);
            }
            extract_fixed_consequences(num_units, assumptions, unfixed_vars, conseq);
            update_unfixed_literals(unfixed_lits, unfixed_vars);
            IF_VERBOSE(1, verbose_stream() << "(sat.get-consequences"
                       << " iterations: " << num_iterations
                       << " variables: " << unfixed_lits.size()
                       << " fixed: " << conseq.size()
                       << " unfixed: " << lits.size() - conseq.size() - unfixed_lits.size()
                       << ")\n";);

            if (!unfixed_lits.empty() && m_config.m_restart_max <= num_iterations) {
                return l_undef;
            }
        }
        return l_true;
    }

    void solver::delete_unfixed(literal_set& unfixed_lits, bool_var_set& unfixed_vars) {
        literal_set to_keep;
        literal_set::iterator it = unfixed_lits.begin(), end = unfixed_lits.end();
        for (; it != end; ++it) {
            literal lit = *it;
            if (value(lit) == l_true) {
                to_keep.insert(lit);
            }
            else {
                unfixed_vars.remove(lit.var());
            }
        }
        unfixed_lits = to_keep;
    }

    void solver::update_unfixed_literals(literal_set& unfixed_lits, bool_var_set& unfixed_vars) {
        literal_vector to_delete;
        literal_set::iterator it = unfixed_lits.begin(), end = unfixed_lits.end();
        for (; it != end; ++it) {
            literal lit = *it;
            if (!unfixed_vars.contains(lit.var())) {
                to_delete.push_back(lit);
            }
        }
        for (unsigned i = 0; i < to_delete.size(); ++i) {
            unfixed_lits.remove(to_delete[i]);
        }
    }


    void solver::extract_fixed_consequences(unsigned& start, literal_set const& assumptions, bool_var_set& unfixed, vector<literal_vector>& conseq) {
        SASSERT(!inconsistent());
        unsigned sz = m_trail.size();
        for (unsigned i = start; i < sz && lvl(m_trail[i]) <= 1; ++i) {
            if (!extract_fixed_consequences(m_trail[i], assumptions, unfixed, conseq)) {
                for (i = 0; i < sz && lvl(m_trail[i]) <= 1; ++i) {
                    VERIFY(extract_fixed_consequences(m_trail[i], assumptions, unfixed, conseq));
                }
                break;
            }
        }
        start = sz;
    }

    bool solver::check_domain(literal lit, literal lit2) {
        return m_antecedents.contains(lit2.var());
    }

    bool solver::extract_assumptions(literal lit, index_set& s) {
        justification js = m_justification[lit.var()];
        switch (js.get_kind()) {
        case justification::NONE:
            break;
        case justification::BINARY:
            if (!check_domain(lit, js.get_literal())) return false;
            s |= m_antecedents.find(js.get_literal().var());
            break;
        case justification::TERNARY:
            if (!check_domain(lit, js.get_literal1())) return false;
            if (!check_domain(lit, js.get_literal2())) return false;
            s |= m_antecedents.find(js.get_literal1().var());
            s |= m_antecedents.find(js.get_literal2().var());
            break;
        case justification::CLAUSE: {
            clause & c = *(m_cls_allocator.get_clause(js.get_clause_offset()));
            for (unsigned i = 0; i < c.size(); ++i) {
                if (c[i] != lit) {
                    if (!check_domain(lit, c[i])) return false;
                    s |= m_antecedents.find(c[i].var());
                }
            }
            break;
        }
        case justification::EXT_JUSTIFICATION: {
            fill_ext_antecedents(lit, js);
            literal_vector::iterator it  = m_ext_antecedents.begin();
            literal_vector::iterator end = m_ext_antecedents.end();
            for (; it != end; ++it) {
                if (!check_domain(lit, *it)) return false;
                s |= m_antecedents.find(it->var());
            }
            break;
        }
        default:
            UNREACHABLE();
            break;
        }
        TRACE("sat", display_index_set(tout << lit << ": " , s) << "\n";);
        return true;
    }

    std::ostream& solver::display_index_set(std::ostream& out, index_set const& s) const {
        index_set::iterator it  = s.begin();
        index_set::iterator end = s.end();
        for (; it != end; ++it) {
            out << to_literal(*it) << " ";
        }
        return out;
    }


    bool solver::extract_fixed_consequences(literal lit, literal_set const& assumptions, bool_var_set& unfixed, vector<literal_vector>& conseq) {
        index_set s;
        if (m_antecedents.contains(lit.var())) {
            return true;
        }
        if (assumptions.contains(lit)) {
            s.insert(lit.index());
        }
        else {
            if (!extract_assumptions(lit, s)) {
                return false;
            }
            add_assumption(lit);
        }
        m_antecedents.insert(lit.var(), s);
        if (unfixed.contains(lit.var())) {
            literal_vector cons;
            cons.push_back(lit);
            index_set::iterator it = s.begin(), end = s.end();
            for (; it != end; ++it) {
                cons.push_back(to_literal(*it));
            }
            unfixed.remove(lit.var());
            conseq.push_back(cons);
        }
        return true;
    }

    void solver::asymmetric_branching() {
        if (scope_lvl() > 0 || inconsistent())
            return;
        m_asymm_branch();
        if (m_ext)
            m_ext->clauses_modifed();
    }

    // -----------------------
    //
    // Statistics
    //
    // -----------------------

    void solver::display_status(std::ostream & out) const {
        unsigned num_bin = 0;
        unsigned num_ext = 0;
        unsigned num_lits = 0;
        vector<watch_list>::const_iterator it  = m_watches.begin();
        vector<watch_list>::const_iterator end = m_watches.end();
        for (unsigned l_idx = 0; it != end; ++it, ++l_idx) {
            literal l = ~to_literal(l_idx);
            watch_list const & wlist = *it;
            watch_list::const_iterator it2  = wlist.begin();
            watch_list::const_iterator end2 = wlist.end();
            for (; it2 != end2; ++it2) {
                switch (it2->get_kind()) {
                case watched::BINARY:
                    if (l.index() < it2->get_literal().index()) {
                        num_lits += 2;
                        num_bin++;
                    }
                    break;
                case watched::EXT_CONSTRAINT:
                    num_ext++;
                    break;
                default:
                    break;
                }
            }
        }
        unsigned num_elim = 0;
        for (bool_var v = 0; v < num_vars(); v++) {
            if (m_eliminated[v])
                num_elim++;
        }
        unsigned num_ter  = 0;
        unsigned num_cls  = 0;
        clause_vector const * vs[2] = { &m_clauses, &m_learned };
        for (unsigned i = 0; i < 2; i++) {
            clause_vector const & cs = *(vs[i]);
            clause_vector::const_iterator it  = cs.begin();
            clause_vector::const_iterator end = cs.end();
            for (; it != end; ++it) {
                clause & c = *(*it);
                if (c.size() == 3)
                    num_ter++;
                else
                    num_cls++;
                num_lits += c.size();
            }
        }
        unsigned total_cls = num_cls + num_ter + num_bin;
        double mem = static_cast<double>(memory::get_allocation_size())/static_cast<double>(1024*1024);
        out << "(sat-status\n";
        out << "  :inconsistent    " << (m_inconsistent ? "true" : "false") << "\n";
        out << "  :vars            " << num_vars() << "\n";
        out << "  :elim-vars       " << num_elim << "\n";
        out << "  :lits            " << num_lits << "\n";
        out << "  :assigned        " << m_trail.size() << "\n";
        out << "  :binary-clauses  " << num_bin << "\n";
        out << "  :ternary-clauses " << num_ter << "\n";
        out << "  :clauses         " << num_cls << "\n";
        out << "  :del-clause      " << m_stats.m_del_clause << "\n";
        out << "  :avg-clause-size " << (total_cls == 0 ? 0.0 : static_cast<double>(num_lits) / static_cast<double>(total_cls)) << "\n";
        out << "  :memory          " << std::fixed << std::setprecision(2) << mem << ")" << std::endl;
    }

    void stats::collect_statistics(statistics & st) const {
        st.update("mk bool var", m_mk_var);
        st.update("mk binary clause", m_mk_bin_clause);
        st.update("mk ternary clause", m_mk_ter_clause);
        st.update("mk clause", m_mk_clause);
        st.update("gc clause", m_gc_clause);
        st.update("del clause", m_del_clause);
        st.update("conflicts", m_conflict);
        st.update("propagations", m_propagate);
        st.update("decisions", m_decision);
        st.update("binary propagations", m_bin_propagate);
        st.update("ternary propagations", m_ter_propagate);
        st.update("restarts", m_restart);
        st.update("minimized lits", m_minimized_lits);
        st.update("dyn subsumption resolution", m_dyn_sub_res);
        st.update("blocked correction sets", m_blocked_corr_sets);
    }

    void stats::reset() {
        m_mk_var = 0;
        m_mk_bin_clause = 0;
        m_mk_ter_clause = 0;
        m_mk_clause = 0;
        m_conflict = 0;
        m_propagate = 0;
        m_bin_propagate = 0;
        m_ter_propagate = 0;
        m_decision = 0;
        m_restart = 0;
        m_gc_clause = 0;
        m_del_clause = 0;
        m_minimized_lits = 0;
        m_dyn_sub_res = 0;
        m_non_learned_generation = 0;
        m_blocked_corr_sets = 0;
    }

    void mk_stat::display(std::ostream & out) const {
        if (!m_solver.m_clauses.empty())
            out << " :clauses " << m_solver.m_clauses.size();
        if (!m_solver.m_learned.empty()) {
            out << " :learned " << (m_solver.m_learned.size() - m_solver.m_num_frozen);
            if (m_solver.m_num_frozen > 0)
                out << " :frozen " << m_solver.m_num_frozen;
        }
        out << " :gc-clause " << m_solver.m_stats.m_gc_clause;
        out << mem_stat();
    }

    std::ostream & operator<<(std::ostream & out, mk_stat const & stat) {
        stat.display(out);
        return out;
    }

};<|MERGE_RESOLUTION|>--- conflicted
+++ resolved
@@ -48,6 +48,7 @@
         m_case_split_queue(m_activity),
         m_qhead(0),
         m_scope_lvl(0),
+        m_search_lvl(0),
         m_params(p) {
         updt_params(p);
         m_conflicts_since_gc      = 0;
@@ -85,7 +86,6 @@
                 VERIFY(v == mk_var(ext, dvar));
             }
         }
-<<<<<<< HEAD
         //
         // register the extension before performing assignments.
         // the assignments may call back into the extension.
@@ -94,15 +94,10 @@
             m_ext = src.get_extension()->copy(this);
         }
         {
-            unsigned sz = scope_lvl() == 0 ? src.m_trail.size() : src.m_scopes[0].m_trail_lim;
+            unsigned sz = src.init_trail_size();
             for (unsigned i = 0; i < sz; ++i) {
                 assign(src.m_trail[i], justification());
             }
-=======
-        unsigned sz = src.init_trail_size();
-        for (unsigned i = 0; i < sz; ++i) {
-            assign(src.m_trail[i], justification());
->>>>>>> 256a0e2d
         }
 
         // copy binary clauses
@@ -140,6 +135,8 @@
 
         m_user_scope_literals.reset();
         m_user_scope_literals.append(src.m_user_scope_literals);
+
+        std::cout << "copy: " << init_trail_size() << " " << src.init_trail_size() << "\n";
     }
 
     // -----------------------
@@ -238,9 +235,9 @@
 
     void solver::mk_bin_clause(literal l1, literal l2, bool learned) {
         if (propagate_bin_clause(l1, l2)) {
-            if (scope_lvl() == 0)
+            if (at_base_lvl())
                 return;
-            if (!learned) 
+            if (!learned && !at_search_lvl()) 
                 m_clauses_to_reinit.push_back(clause_wrapper(l1, l2));
         }
         m_stats.m_mk_bin_clause++;
@@ -287,7 +284,7 @@
         m_watches[(~c[0]).index()].push_back(watched(c[1], c[2]));
         m_watches[(~c[1]).index()].push_back(watched(c[0], c[2]));
         m_watches[(~c[2]).index()].push_back(watched(c[0], c[1]));
-        if (scope_lvl() > 0) {
+        if (!at_base_lvl()) {
             if (value(c[1]) == l_false && value(c[2]) == l_false) {
                 m_stats.m_ter_propagate++;
                 assign(c[0], justification(c[1], c[2]));
@@ -323,7 +320,7 @@
     bool solver::attach_nary_clause(clause & c) {
         bool reinit = false;
         clause_offset cls_off = m_cls_allocator.get_offset(&c);
-        if (scope_lvl() > 0) {
+        if (!at_base_lvl()) {
             if (c.is_learned()) {
                 unsigned w2_idx = select_learned_watch_lit(c);
                 std::swap(c[1], c[w2_idx]);
@@ -473,7 +470,7 @@
     }
 
     bool solver::simplify_clause(unsigned & num_lits, literal * lits) const {
-        if (scope_lvl() == 0)
+        if (at_base_lvl()) 
             return simplify_clause_core<true>(num_lits, lits);
         else
             return simplify_clause_core<false>(num_lits, lits);
@@ -520,7 +517,7 @@
     void solver::assign_core(literal l, justification j) {
         SASSERT(value(l) == l_undef);
         TRACE("sat_assign_core", tout << l << "\n";);
-        if (scope_lvl() == 0)
+        if (at_base_lvl())
             j = justification(); // erase justification for level 0
         m_assignment[l.index()]    = l_true;
         m_assignment[(~l).index()] = l_false;
@@ -739,7 +736,7 @@
     lbool solver::check(unsigned num_lits, literal const* lits) {
         pop_to_base_level();
         IF_VERBOSE(2, verbose_stream() << "(sat.sat-solver)\n";);
-        SASSERT(scope_lvl() == 0);
+        SASSERT(at_base_lvl());
         if (m_config.m_num_parallel > 1 && !m_par) {
             return check_par(num_lits, lits);
         }
@@ -905,7 +902,9 @@
       \brief import lemmas/units from parallel sat solvers.
      */
     void solver::exchange_par() {
-        if (m_par && scope_lvl() == 0) {
+        if (m_par) {
+            SASSERT(scope_lvl() == search_lvl());
+            // TBD: import also dependencies of assumptions.
             unsigned sz = init_trail_size();
             unsigned num_in = 0, num_out = 0;
             literal_vector in, out;
@@ -1030,7 +1029,7 @@
             return l_undef;
         if (m_conflicts_since_restart > m_restart_threshold)
             return l_undef;
-        if (scope_lvl() == 0) {
+        if (at_base_lvl()) {
             cleanup(); // cleaner may propagate frozen clauses
             if (inconsistent()) {
                 TRACE("sat", tout << "conflict at level 0\n";);
@@ -1078,6 +1077,7 @@
             return;
         }
 
+        SASSERT(at_base_lvl());
         reset_assumptions();
         push();
 
@@ -1107,6 +1107,8 @@
             add_assumption(lit);
             assign(lit, justification());
         }
+        m_search_lvl = scope_lvl(); 
+        SASSERT(m_search_lvl == 1);
     }
 
 
@@ -1150,7 +1152,10 @@
     }
 
     void solver::reinit_assumptions() {
-        if (tracking_assumptions() && scope_lvl() == 0) {
+        if (at_search_lvl()) {
+            std::cout << " " << init_trail_size() << " " << m_trail.size() << "\n";
+        }
+        if (tracking_assumptions() && at_base_lvl()) {
             TRACE("sat", tout << m_assumptions << "\n";);
             push();
             for (unsigned i = 0; !inconsistent() && i < m_user_scope_literals.size(); ++i) {
@@ -1187,6 +1192,7 @@
         m_gc_threshold            = m_config.m_gc_initial;
         m_restarts                = 0;
         m_min_d_tk                = 1.0;
+        m_search_lvl              = 0;
         m_stopwatch.reset();
         m_stopwatch.start();
         m_core.reset();
@@ -1205,13 +1211,11 @@
         }
         IF_VERBOSE(2, verbose_stream() << "(sat.simplify)\n";);
 
-        // Disable simplification during MUS computation.
-        // if (m_mus.is_active()) return;
         TRACE("sat", tout << "simplify\n";);
 
         pop(scope_lvl());
 
-        SASSERT(scope_lvl() == 0);
+        SASSERT(at_base_lvl());
 
         m_cleaner();
         CASSERT("sat_simplify_bug", check_invariant());
@@ -1366,7 +1370,7 @@
                    << " :restarts " << m_stats.m_restart << mk_stat(*this)
                    << " :time " << std::fixed << std::setprecision(2) << m_stopwatch.get_current_seconds() << ")\n";);
         IF_VERBOSE(30, display_status(verbose_stream()););
-        pop_reinit(scope_lvl());
+        pop_reinit(scope_lvl() - search_lvl());
         m_conflicts_since_restart = 0;
         switch (m_config.m_restart) {
         case RS_GEOMETRIC:
@@ -1407,7 +1411,7 @@
             gc_psm_glue();
             break;
         case GC_DYN_PSM:
-            if (m_scope_lvl != 0)
+            if (!at_base_lvl()) 
                 return;
             gc_dyn_psm();
             break;
@@ -1533,7 +1537,7 @@
         TRACE("sat", tout << "gc\n";);
         // To do gc at scope_lvl() > 0, I will need to use the reinitialization stack, or live with the fact
         // that I may miss some propagations for reactivated clauses.
-        SASSERT(scope_lvl() == 0);
+        SASSERT(at_base_lvl());
         // compute
         // d_tk
         unsigned h = 0;
@@ -1624,7 +1628,7 @@
     // return true if should keep the clause, and false if we should delete it.
     bool solver::activate_frozen_clause(clause & c) {
         TRACE("sat_gc", tout << "reactivating:\n" << c << "\n";);
-        SASSERT(scope_lvl() == 0);
+        SASSERT(at_base_lvl());
         // do some cleanup
         unsigned sz = c.size();
         unsigned j  = 0;
@@ -2103,7 +2107,7 @@
         if (!m_ext)
             return scope_lvl();
 
-        if (scope_lvl() == 0)
+        if (at_base_lvl())
             return 0;
 
         unsigned r = 0;
@@ -2606,7 +2610,7 @@
             bool reinit = false;
             if (cw.is_binary()) {
                 if (propagate_bin_clause(cw[0], cw[1])) {
-                    if (scope_lvl() > 0) {
+                    if (!at_base_lvl()) {
                         m_clauses_to_reinit[j] = cw;
                         j++;
                     }
@@ -2616,7 +2620,7 @@
                 clause & c = *(cw.get_clause());
                 dettach_clause(c);
                 attach_clause(c, reinit);
-                if (scope_lvl() > 0 && reinit) {
+                if (!at_base_lvl() && reinit) {
                     // clause propagated literal, must keep it in the reinit stack.
                     m_clauses_to_reinit[j] = cw;
                     j++;
@@ -3089,14 +3093,14 @@
     //
     // -----------------------
     void solver::cleanup() {
-        if (scope_lvl() > 0 || inconsistent())
+        if (!at_base_lvl() || inconsistent())
             return;
         if (m_cleaner() && m_ext)
             m_ext->clauses_modifed();
     }
 
     void solver::simplify(bool learned) {
-        if (scope_lvl() > 0 || inconsistent())
+        if (!at_base_lvl() || inconsistent())
             return;
         m_simplifier(learned);
         m_simplifier.finalize();
@@ -3105,7 +3109,7 @@
     }
 
     unsigned solver::scc_bin() {
-        if (scope_lvl() > 0 || inconsistent())
+        if (!at_base_lvl() || inconsistent())
             return 0;
         unsigned r = m_scc();
         if (r > 0 && m_ext)
@@ -3294,13 +3298,14 @@
         }
         propagate(false);
         if (check_inconsistent()) return l_false;
+        SASSERT(search_lvl() == 1);
 
         unsigned num_units = 0, num_iterations = 0;
         extract_fixed_consequences(num_units, assumptions, unfixed_vars, conseq);
         update_unfixed_literals(unfixed_lits, unfixed_vars);
         while (!unfixed_lits.empty()) {
-            if (scope_lvl() > 1) {
-                pop(scope_lvl() - 1);
+            if (scope_lvl() > search_lvl()) {
+                pop(scope_lvl() - search_lvl());
             }
             ++num_iterations;
             checkpoint();
@@ -3325,12 +3330,12 @@
                     propagate(false);
                     ++num_resolves;
                 }
-                if (scope_lvl() == 1) {
+                if (scope_lvl() == search_lvl()) { 
                     break;
                 }
             }
             if (is_sat == l_true) {
-                if (scope_lvl() == 1 && num_resolves > 0) {
+                if (scope_lvl() == search_lvl() && num_resolves > 0) {
                     is_sat = l_undef;
                 }
                 else {
@@ -3493,7 +3498,7 @@
     }
 
     void solver::asymmetric_branching() {
-        if (scope_lvl() > 0 || inconsistent())
+        if (!at_base_lvl() || inconsistent())
             return;
         m_asymm_branch();
         if (m_ext)
