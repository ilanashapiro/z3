/*++
Copyright (c) 2006 Microsoft Corporation

Module Name:

    util.h

Abstract:

    Useful functions & macros

Author:

    Leonardo de Moura (leonardo) 2006-09-11.

Revision History:

--*/
#ifndef UTIL_H_
#define UTIL_H_

#include "util/debug.h"
#include "util/memory_manager.h"
#include<iostream>
#include<climits>
#include<limits>
#include<stdint.h>

#ifndef SIZE_MAX
#define SIZE_MAX std::numeric_limits<std::size_t>::max()
#endif

<<<<<<< HEAD
#undef uint64
#ifndef uint64
typedef uint64_t uint64;
#endif

static_assert(sizeof(uint64) == 8, "64 bits please");

#undef int64
#ifndef int64
typedef int64_t int64;
#endif

static_assert(sizeof(int64) == 8, "64 bits");

=======
>>>>>>> 2fa304d8
#ifndef INT64_MIN
#define INT64_MIN static_cast<int64_t>(0x8000000000000000ull)
#endif
#ifndef INT64_MAX
#define INT64_MAX static_cast<int64_t>(0x7fffffffffffffffull)
#endif                              
#ifndef UINT64_MAX
#define UINT64_MAX 0xffffffffffffffffull
#endif

#ifdef _WINDOWS
#define SSCANF sscanf_s
#define SPRINTF sprintf_s
#define _Exit exit
#else
#define SSCANF sscanf
#define SPRINTF sprintf
#endif

#define VEC2PTR(_x_) ((_x_).size() ? &(_x_)[0] : 0)

#ifdef _WINDOWS
// Disable thread local declspec as it seems to not work downlevel.
// #define THREAD_LOCAL __declspec(thread)
#define THREAD_LOCAL 
#else
#define THREAD_LOCAL 
#endif

#ifdef _MSC_VER
# define STD_CALL __cdecl
#else
# define STD_CALL
#endif

#ifdef __fallthrough
# define Z3_fallthrough __fallthrough
#elif defined(__has_cpp_attribute)
# if __has_cpp_attribute(clang::fallthrough)
#  define Z3_fallthrough [[clang::fallthrough]]
# else
#  define Z3_fallthrough
# endif
#else
# define Z3_fallthrough
#endif

inline bool is_power_of_two(unsigned v) { return !(v & (v - 1)) && v; }

/**
   \brief Return the next power of two that is greater than or equal to v.
   
   \warning This function returns 0 for v == 0.
*/
inline unsigned next_power_of_two(unsigned v) {
    v--;
    v |= v >> 1;
    v |= v >> 2;
    v |= v >> 4;
    v |= v >> 8;
    v |= v >> 16;
    v++;
    return v;
}

/**
   \brief Return the position of the most significant bit.
*/
unsigned log2(unsigned v);
unsigned uint64_log2(uint64_t v);

static_assert(sizeof(unsigned) == 4, "unsigned are 32 bits");

// Return the number of 1 bits in v.
static inline unsigned get_num_1bits(unsigned v) {
#ifdef __GNUC__
    return __builtin_popcount(v);
#else
#ifdef Z3DEBUG
    unsigned c;
    unsigned v1 = v;
    for (c = 0; v1; c++) {
        v1 &= v1 - 1; 
    }
#endif
    v = v - ((v >> 1) & 0x55555555);                    
    v = (v & 0x33333333) + ((v >> 2) & 0x33333333);     
    unsigned r = (((v + (v >> 4)) & 0xF0F0F0F) * 0x1010101) >> 24; 
    SASSERT(c == r);
    return r;
#endif
}

// Remark: on gcc, the operators << and >> do not produce zero when the second argument >= 64.
// So, I'm using the following two definitions to fix the problem
static inline uint64_t shift_right(uint64_t x, uint64_t y) {
    return y < 64ull ? (x >> y) : 0ull;
}

static inline uint64_t shift_left(uint64_t x, uint64_t y) {
    return y < 64ull ? (x << y) : 0ull;
}

template<class T, size_t N> char (*ArraySizer(T (&)[N]))[N]; 
// For determining the length of an array. See ARRAYSIZE() macro. This function is never actually called.

#ifndef ARRAYSIZE
#define ARRAYSIZE(a) sizeof(*ArraySizer(a))
#endif

template<typename IT>
void display(std::ostream & out, const IT & begin, const IT & end, const char * sep, bool & first) {
    for(IT it = begin; it != end; ++it) {
    if (first) {
        first = false;
    }
    else {
        out << sep;
    }
    out << *it;
    }
}

template<typename IT>
void display(std::ostream & out, const IT & begin, const IT & end, const char * sep = " ") {
    bool first = true;
    display(out, begin, end, sep, first);
}

template<typename T>
struct delete_proc {
    void operator()(T * ptr) { 
    if (ptr) {
        dealloc(ptr);
    }
    }
};

void set_verbosity_level(unsigned lvl);
unsigned get_verbosity_level();
std::ostream& verbose_stream();
void set_verbose_stream(std::ostream& str);

#define IF_VERBOSE(LVL, CODE) { if (get_verbosity_level() >= LVL) { CODE } } ((void) 0)

#ifdef _EXTERNAL_RELEASE
#define IF_IVERBOSE(LVL, CODE) ((void) 0)
#else
#define IF_IVERBOSE(LVL, CODE) { if (get_verbosity_level() >= LVL) { CODE } } ((void) 0)
#endif



template<typename T>
struct default_eq {
    typedef T data;
    bool operator()(const T & e1, const T & e2) const {
        return e1 == e2;
    }
};

template<typename T>
struct ptr_eq {
    typedef T * data;
    bool operator()(T * a1, T * a2) const { 
        return a1 == a2;
    }
};

template<typename T>
struct deref_eq {
    typedef T * data;
    bool operator()(T * a1, T * a2) const { 
        return *a1 == *a2;
    }
};

template<typename T>
class scoped_ptr {
    T * m_ptr;
public:
    scoped_ptr(T * ptr=nullptr):
        m_ptr(ptr) {
    }

    ~scoped_ptr() {
        dealloc(m_ptr);
    }

    T * operator->() const { 
        return m_ptr; 
    }

    T * get() const { 
        return m_ptr; 
    }

    operator bool() const { 
        return m_ptr != nullptr;
    }
    
    const T & operator*() const {
        return *m_ptr;
    }

    T & operator*() {
        return *m_ptr;
    }

    scoped_ptr & operator=(T * n) {
        if (m_ptr != n) {
            dealloc(m_ptr);
            m_ptr = n;
        }
        return *this;
    }

    T * detach() {
        T* tmp = m_ptr;
        m_ptr = nullptr;
        return tmp;
    }

    void swap(scoped_ptr & p) {
        std::swap(m_ptr, p.m_ptr);
    }
};

template<typename T1, typename T2>
inline std::ostream & operator<<(std::ostream & out, std::pair<T1, T2> const & p) {
    out << "(" << p.first << ", " << p.second << ")";
    return out;
}

template<typename IT>
bool has_duplicates(const IT & begin, const IT & end) {
    for (IT it1 = begin; it1 != end; ++it1) {
        IT it2 = it1;
        ++it2;
        for (; it2 != end; ++it2) {
            if (*it1 == *it2) {
                return true;
            }
        }
    }
    return false;
}

#ifndef _WINDOWS
#ifndef __declspec
#define __declspec(X)
#endif
#endif

template<typename T>
class flet {
    T & m_ref;
    T   m_old_value;
public:
    flet(T & ref, const T & new_value):
        m_ref(ref),
        m_old_value(ref) {
        m_ref = new_value;
    }
    ~flet() {
        m_ref = m_old_value;
    }
};

template<typename T>
bool compare_arrays(const T * array1, const T * array2, unsigned size) {
    for (unsigned i = 0; i < size; i++) {
        if (!(array1[i] == array2[i])) {
            return false;
        }
    }
    return true;
}

template<typename T>
void force_ptr_array_size(T & v, unsigned sz) {
    if (sz > v.size()) {
        v.resize(sz);
    }
}

class random_gen {
    unsigned m_data;
public:
    random_gen(unsigned seed = 0):
        m_data(seed) {
    }

    void set_seed(unsigned s) { m_data = s; }

    int operator()() {
        return ((m_data = m_data * 214013L + 2531011L) >> 16) & 0x7fff; 
    }

    unsigned operator()(unsigned u) {
        unsigned r = static_cast<unsigned>((*this)());
        return r % u;
    }
    
    static int max_value() {
        return 0x7fff;
    }
};

template<typename T>
void shuffle(unsigned sz, T * array, random_gen & gen) {
    int n = sz;
    while (--n > 0) {
        int k = gen() % (n + 1);
        std::swap(array[n], array[k]);
    }
}

#ifdef _EXTERNAL_RELEASE
#define INTERNAL_CODE(CODE) ((void) 0)
#else
#define INTERNAL_CODE(CODE) { CODE } ((void) 0)
#endif

void fatal_error(int error_code);

void set_fatal_error_handler(void (*pfn)(int error_code));


/**
   \brief Iterator for the [0..sz[0]) X [0..sz[1]) X ... X [0..sz[n-1]).
   it contains the current value.
   Return true if there is a next element, and store the next element in it.
*/
bool product_iterator_next(unsigned n, unsigned const * sz, unsigned * it);

/**
   \brief Macro for avoiding error messages.
*/
#define TRUSTME(cond) if (!cond) { UNREACHABLE(); fatal_error(0); exit(0); }

class escaped {
    char const * m_str;
    bool         m_trim_nl; // if true -> eliminate '\n' in the end of m_str.
    unsigned     m_indent;
    char const * end() const;
public:
    escaped(char const * str, bool trim_nl = false, unsigned indent = 0):m_str(str), m_trim_nl(trim_nl), m_indent(indent) {}
    void display(std::ostream & out) const;
};

inline std::ostream & operator<<(std::ostream & out, escaped const & s) { s.display(out); return out; }

inline size_t megabytes_to_bytes(unsigned mb) {
    if (mb == UINT_MAX)
        return SIZE_MAX;
    unsigned long long b = static_cast<unsigned long long>(mb) * 1024ull * 1024ull;
    size_t r = static_cast<size_t>(b);
    if (r != b)  // overflow
        r = SIZE_MAX;    
    return r;
}


#endif /* UTIL_H_ */
<|MERGE_RESOLUTION|>--- conflicted
+++ resolved
@@ -30,23 +30,11 @@
 #define SIZE_MAX std::numeric_limits<std::size_t>::max()
 #endif
 
-<<<<<<< HEAD
-#undef uint64
-#ifndef uint64
-typedef uint64_t uint64;
-#endif
-
-static_assert(sizeof(uint64) == 8, "64 bits please");
-
-#undef int64
-#ifndef int64
-typedef int64_t int64;
-#endif
-
-static_assert(sizeof(int64) == 8, "64 bits");
-
-=======
->>>>>>> 2fa304d8
+
+static_assert(sizeof(uint64_t) == 8, "64 bits please");
+
+static_assert(sizeof(int64_t) == 8, "64 bits");
+
 #ifndef INT64_MIN
 #define INT64_MIN static_cast<int64_t>(0x8000000000000000ull)
 #endif
