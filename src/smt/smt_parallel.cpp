--- conflicted
+++ resolved
@@ -54,11 +54,7 @@
                     b.set_exception("context cancelled");
                     return;
                 }
-<<<<<<< HEAD
-                IF_VERBOSE(0, verbose_stream() << "Processing cube: " << mk_bounded_pp(mk_and(cube), m, 3) << "\n");
-=======
                 IF_VERBOSE(0, verbose_stream() << "Worker " << id << " cube: " << mk_bounded_pp(mk_and(cube), m, 3) << "\n");
->>>>>>> 45efc7f7
                 lbool r = check_cube(cube);
                 if (m.limit().is_canceled()) {
                     IF_VERBOSE(0, verbose_stream() << "Worker " << id << " context cancelled\n");
@@ -102,16 +98,8 @@
                             if (asms.contains(e))
                                 b.report_assumption_used(l2g, e); // report assumptions used in unsat core, so they can be used in final core
 
-<<<<<<< HEAD
-                        // TODO: can share lemmas here, such as new units and not(and(unsat_core)), binary clauses, etc.
-                        // TODO: remember assumptions used in core so that they get used for the final core.
                         IF_VERBOSE(0, verbose_stream() << "Worker " << id << " found unsat cube\n");
                         b.collect_clause(l2g, id, mk_not(mk_and(unsat_core)));
-                        share_units(l2g);
-=======
-                        IF_VERBOSE(0, verbose_stream() << "Worker " << id << " found unsat cube\n");
-                        b.collect_clause(l2g, id, mk_not(mk_and(unsat_core)));
->>>>>>> 45efc7f7
                         break;
                     }
                 }     
@@ -137,16 +125,7 @@
     void parallel::worker::share_units(ast_translation& l2g) {
         // Collect new units learned locally by this worker and send to batch manager
         unsigned sz = ctx->assigned_literals().size();
-<<<<<<< HEAD
-        for (unsigned j = shared_clause_limit; j < sz; ++j) { // iterate only over new literals since last sync -- QUESTION: I THINK THIS IS BUGGY BECAUSE THE SHARED CLAUSE LIMIT IS ONLY UPDATED (FOR ALL CLAUSE TYPES) WHEN WE GATHER NEW SHARED UNITS
-            literal lit = ctx->assigned_literals()[j];
-            expr_ref e(ctx->bool_var2expr(lit.var()), ctx->m); // turn literal into a Boolean expression
-            if (lit.sign()) 
-                e = ctx->m.mk_not(e); // negate if literal is negative
-            b.collect_clause(l2g, id, e);
-        }
-=======
-        for (unsigned j = m_num_shared_units; j < sz; ++j) { 
+        for (unsigned j = m_num_shared_units; j < sz; ++j) {  // iterate only over new literals since last sync
             literal lit = ctx->assigned_literals()[j];
             expr_ref e(ctx->bool_var2expr(lit.var()), ctx->m); // turn literal into a Boolean expression
             if (lit.sign()) 
@@ -154,7 +133,6 @@
             b.collect_clause(l2g, id, e);
         }
         m_num_shared_units = sz;
->>>>>>> 45efc7f7
     }
 
     void parallel::batch_manager::collect_clause(ast_translation& l2g, unsigned source_worker_id, expr* clause) {
@@ -162,23 +140,13 @@
         expr* g_clause = l2g(clause);
         if (!shared_clause_set.contains(g_clause)) {
             shared_clause_set.insert(g_clause);
-<<<<<<< HEAD
-            SharedClause sc{source_worker_id, g_clause};
-=======
             shared_clause sc{source_worker_id, expr_ref(g_clause, m)};
->>>>>>> 45efc7f7
             shared_clause_trail.push_back(sc);
         }
     }
 
-<<<<<<< HEAD
-    // QUESTION -- WHERE SHOULD WE CALL THIS?
-    void parallel::worker::collect_shared_clauses(ast_translation& g2l) { 
-        expr_ref_vector new_clauses = b.return_shared_clauses(g2l, shared_clause_limit, id); // get new clauses from the batch manager
-=======
     void parallel::worker::collect_shared_clauses(ast_translation& g2l) { 
         expr_ref_vector new_clauses = b.return_shared_clauses(g2l, m_shared_clause_limit, id); // get new clauses from the batch manager
->>>>>>> 45efc7f7
         // iterate over new clauses and assert them in the local context
         for (expr* e : new_clauses) {
             expr_ref local_clause(e, g2l.to()); // e was already translated to the local context in the batch manager!!
@@ -189,19 +157,6 @@
 
     // get new clauses from the batch manager and assert them in the local context
     expr_ref_vector parallel::batch_manager::return_shared_clauses(ast_translation& g2l, unsigned& worker_limit, unsigned worker_id) {
-<<<<<<< HEAD
-        expr_ref_vector result(g2l.to());
-        {
-            std::scoped_lock lock(mux);
-            for (unsigned i = worker_limit; i < shared_clause_trail.size(); ++i) {
-                if (shared_clause_trail[i].source_worker_id == worker_id)
-                    continue; // skip clauses from the requesting worker
-                expr_ref local_clause(g2l(shared_clause_trail[i].clause), g2l.to());
-                result.push_back(local_clause);
-            }
-            worker_limit = shared_clause_trail.size(); // update the worker limit to the end of the current trail
-        }
-=======
         std::scoped_lock lock(mux);
         expr_ref_vector result(g2l.to());
         for (unsigned i = worker_limit; i < shared_clause_trail.size(); ++i) {
@@ -210,7 +165,6 @@
             result.push_back(g2l(shared_clause_trail[i].clause.get()));
         }
         worker_limit = shared_clause_trail.size(); // update the worker limit to the end of the current trail
->>>>>>> 45efc7f7
         return result;
     }
 
@@ -234,11 +188,7 @@
             b.set_exception("unknown exception");
         }
         asms.shrink(asms.size() - cube.size());
-<<<<<<< HEAD
-        IF_VERBOSE(0, verbose_stream() << "Worker " << id << " DONE checking cube\n";);
-=======
         IF_VERBOSE(0, verbose_stream() << "Worker " << id << " DONE checking cube " << r << "\n";);
->>>>>>> 45efc7f7
         return r;
     }
 
@@ -407,7 +357,6 @@
         unsigned max_cubes = 1000;
         bool greedy_mode = (m_cubes.size() <= max_cubes);
         unsigned a_worker_start_idx = 0;
-<<<<<<< HEAD
 
         //
         // --- Phase 1: Greedy split of *existing* cubes on new A_worker atoms (greedy) ---
@@ -419,19 +368,6 @@
                     continue;
                 m_split_atoms.push_back(g_atom);
 
-=======
-
-        //
-        // --- Phase 1: Greedy split of *existing* cubes on new A_worker atoms (greedy) ---
-        //
-        if (greedy_mode) {
-            for (; a_worker_start_idx < A_worker.size(); ++a_worker_start_idx) {
-                expr_ref g_atom(l2g(A_worker[a_worker_start_idx]), l2g.to());
-                if (m_split_atoms.contains(g_atom))
-                    continue;
-                m_split_atoms.push_back(g_atom);
-
->>>>>>> 45efc7f7
                 add_split_atom(g_atom, 0); // split all *existing* cubes
                 if (m_cubes.size() > max_cubes) {
                     greedy_mode = false;
