/*++
Copyright (c) 2020 Microsoft Corporation

Module Name:

    smt_parallel.cpp

Abstract:

    Parallel SMT, portfolio loop specialized to SMT core.

Author:

    nbjorner 2020-01-31
    Ilana Shapiro 2025

--*/

#include "util/scoped_ptr_vector.h"
#include "ast/ast_util.h"
#include "ast/ast_pp.h"
#include "ast/ast_ll_pp.h"
#include "ast/ast_translation.h"
#include "ast/simplifiers/then_simplifier.h"
#include "smt/smt_parallel.h"
#include "smt/smt_lookahead.h"
#include "solver/solver_preprocess.h"
#include "params/smt_parallel_params.hpp"
<<<<<<< HEAD

=======
>>>>>>> eb56ac48

#include <cmath>
#include <mutex>

class bounded_pp_exprs {
    expr_ref_vector const &es;

public:
    bounded_pp_exprs(expr_ref_vector const &es) : es(es) {}

    std::ostream &display(std::ostream &out) const {
        for (auto e : es)
            out << mk_bounded_pp(e, es.get_manager()) << "\n";
        return out;
    }
};

inline std::ostream &operator<<(std::ostream &out, bounded_pp_exprs const &pp) {
    return pp.display(out);
}

#ifdef SINGLE_THREAD

namespace smt {

    lbool parallel::operator()(expr_ref_vector const &asms) {
        return l_undef;
    }
}  // namespace smt

#else

#include <thread>

#define LOG_WORKER(lvl, s) IF_VERBOSE(lvl, verbose_stream() << "Worker " << id << s)

namespace smt {

    lbool parallel::param_generator::run_prefix_step() {
        if (m.limit().is_canceled())
            return l_undef;
        IF_VERBOSE(1, verbose_stream() << " PARAM TUNER running prefix step with conflicts " << m_max_prefix_conflicts <<"\n");
        ctx->get_fparams().m_max_conflicts = m_max_prefix_conflicts;
        ctx->get_fparams().m_threads = 1;

        m_recorded_cubes.reset();
        ctx->m_recorded_cubes = &m_recorded_cubes;
        lbool r = l_undef;
        try {
            r = ctx->check(0, nullptr, true);
            IF_VERBOSE(1, verbose_stream() << " PARAM TUNER: prefix step result " << r << "\n");
        } 
        catch (z3_error &err) {
            b.set_exception(err.error_code());
        } 
        catch (z3_exception &ex) {
            b.set_exception(ex.what());
        } 
        catch (...) {
            b.set_exception("unknown exception");
        }
        return r;
    }

    void parallel::param_generator::replay_proof_prefixes(unsigned max_conflicts_epsilon=200) {
        unsigned conflict_budget = m_max_prefix_conflicts + max_conflicts_epsilon;
        param_values best_param_state;
        double best_score = 0;
        bool found_better_params = false;

        for (unsigned i = 0; i <= N; ++i) {
            if (m.limit().is_canceled())
              return;

            IF_VERBOSE(1, verbose_stream() << " PARAM TUNER: replaying proof prefix in param probe context " << i << "\n");
            
            // copy prefix solver context to a new probe_ctx for next replay with candidate mutation
            smt_params smtp(m_p);
            scoped_ptr<context> probe_ctx = alloc(context, m, smtp, m_p);
            context::copy(*ctx, *probe_ctx, true);

            // apply a candidate (mutated) param state to probe_ctx
            // (except for the first iteration, use the current param state)
            param_values mutated_param_state = m_param_state;
            if (i > 0) {
                mutated_param_state = mutate_param_state();
                params_ref p = apply_param_values(mutated_param_state);
                probe_ctx->updt_params(p);
            }

            probe_ctx->get_fparams().m_max_conflicts = conflict_budget;
            probe_ctx->get_fparams().m_threads = 1;

            // replay the cube (negation of the clause)
            IF_VERBOSE(1, verbose_stream() << " PARAM TUNER: begin replay of " << m_recorded_cubes.size() << " cubes\n");
            for (expr_ref_vector const& cube : m_recorded_cubes) {
                if (m.limit().is_canceled())
                  return;
                // the conflicts and decisions are cumulative over all cube replays inside the probe_ctx
                lbool r = probe_ctx->check(cube.size(), cube.data(), true);               
                IF_VERBOSE(2, verbose_stream() << " PARAM TUNER " << i << ": cube replay result " << r << "\n");                
            }
            unsigned conflicts = probe_ctx->m_stats.m_num_conflicts;
            unsigned decisions = probe_ctx->m_stats.m_num_decisions;
            double score = conflicts + decisions;

            if (i == 0) {
                best_score = score;
                IF_VERBOSE(1, verbose_stream() << " PARAM TUNER: baseline score = " << best_score << "\n");
            }
            else if (score < best_score) {
                found_better_params = true;
                best_param_state = mutated_param_state;                
                best_score = score;
            }
        }
        
        if (found_better_params) {
            m_param_state = best_param_state;
            auto p = apply_param_values(m_param_state);
            b.set_param_state(p);
            IF_VERBOSE(1, verbose_stream() << " PARAM TUNER found better param state:\n");
            print_param_values(m_param_state);
        }
        else {
            IF_VERBOSE(1, verbose_stream() << " PARAM TUNER retained current param state\n");
        }
    }

    void parallel::param_generator::init_rdl_param_state() {
        smt_params_helper smtp(m_p);
        m_param_state.push_back({symbol("smt.arith.auto_config_simplex"), smtp.arith_auto_config_simplex()});
        m_param_state.push_back({symbol("smt.arith.bprop_on_pivoted_rows"), smtp.arith_bprop_on_pivoted_rows()});
        m_param_state.push_back({symbol("smt.arith.eager_eq_axioms"), smtp.arith_eager_eq_axioms()});
        m_param_state.push_back({symbol("smt.arith.greatest_error_pivot"), smtp.arith_greatest_error_pivot()});
        m_param_state.push_back({symbol("smt.arith.propagate_eqs"), smtp.arith_propagate_eqs()});
        m_param_state.push_back(
            {symbol("smt.arith.propagation_mode"), unsigned_value({smtp.arith_propagation_mode(), 0, 2})});
        m_param_state.push_back({symbol("smt.arith.random_initial_value"), smtp.arith_random_initial_value()});
        m_param_state.push_back({symbol("smt.arith.rep_freq"), unsigned_value({smtp.arith_rep_freq(), 0, 100})});
        m_param_state.push_back(
            {symbol("smt.arith.simplex_strategy"), unsigned_value({smtp.arith_simplex_strategy(), 0, 2})});
        m_param_state.push_back({symbol("smt.delay_units"), smtp.delay_units()});
        m_param_state.push_back(
            {symbol("smt.delay_units_threshold"), unsigned_value({smtp.delay_units_threshold(), 16, 64})});
        m_param_state.push_back({symbol("smt.lemma_gc_strategy"), unsigned_value({smtp.lemma_gc_strategy(), 0, 3})});
    };

    void parallel::param_generator::init_param_state() {
        if (p.ctx.m_setup.get_logic() == "QF_RDL") {
            init_rdl_param_state();
            return;
        }
        smt_params_helper smtp(m_p);
        m_param_state.push_back({symbol("smt.arith.nl.branching"), smtp.arith_nl_branching()});
        m_param_state.push_back({symbol("smt.arith.nl.cross_nested"), smtp.arith_nl_cross_nested()});
        m_param_state.push_back({symbol("smt.arith.nl.delay"), unsigned_value({smtp.arith_nl_delay(), 5, 10})});
        m_param_state.push_back({symbol("smt.arith.nl.expensive_patching"), smtp.arith_nl_expensive_patching()});
        m_param_state.push_back({symbol("smt.arith.nl.gb"), smtp.arith_nl_grobner()});
        m_param_state.push_back({symbol("smt.arith.nl.horner"), smtp.arith_nl_horner()});
        m_param_state.push_back({symbol("smt.arith.nl.horner_frequency"), unsigned_value({smtp.arith_nl_horner_frequency(), 2, 6})});
        m_param_state.push_back({symbol("smt.arith.nl.optimize_bounds"), smtp.arith_nl_optimize_bounds()});
        m_param_state.push_back({symbol("smt.arith.nl.propagate_linear_monomials"), smtp.arith_nl_propagate_linear_monomials()});
        m_param_state.push_back({symbol("smt.arith.nl.tangents"), smtp.arith_nl_tangents()});
    };

    params_ref parallel::param_generator::apply_param_values(param_values const &pv) {
        params_ref p = m_p.clone();
        for (auto const &[k, v] : pv) {
            if (std::holds_alternative<unsigned_value>(v)) {
                unsigned_value uv = std::get<unsigned_value>(v);
                p.set_uint(k, uv.value);
            }
            else if (std::holds_alternative<bool>(v)) {
                bool bv = std::get<bool>(v);
                p.set_bool(k, bv);
            }
        }
        return p;
    }

    parallel::param_generator::param_values parallel::param_generator::mutate_param_state() {
        param_values new_param_values(m_param_state);
        unsigned index = ctx->get_random_value() % new_param_values.size();
        auto &param = new_param_values[index];
        if (std::holds_alternative<bool>(param.second)) {
            bool& value = std::get<bool>(param.second);
            value = !value;
        } 
        else if (std::holds_alternative<unsigned_value>(param.second)) {
            auto [value, lo, hi] = std::get<unsigned_value>(param.second);
            unsigned new_value = value;
            while (new_value == value) {
                new_value = lo + ctx->get_random_value() % (hi - lo + 1);
            }
            std::get<unsigned_value>(param.second).value = new_value;
        }
        IF_VERBOSE(1, 
            verbose_stream() << "Mutating param: ";
            for (auto const &[name, val] : new_param_values) {
                if (std::holds_alternative<bool>(val)) {
                    verbose_stream() << name << " = " << std::get<bool>(val) << "\n";
                } 
                else if (std::holds_alternative<unsigned_value>(val)) {
                    verbose_stream() << name << " = " << std::get<unsigned_value>(val).value << "\n";
                }
            }
            );
        return new_param_values;
    }

    void parallel::param_generator::protocol_iteration() {
        while (!m.limit().is_canceled()) {
            IF_VERBOSE(1, verbose_stream() << " PARAM TUNER running protocol iteration\n");
            
            ctx->get_fparams().m_max_conflicts = m_max_prefix_conflicts;
            lbool r = run_prefix_step();

            if (m.limit().is_canceled())
                return;

            switch (r) {
                case l_undef: {
                    replay_proof_prefixes();
                    break;
                }
                case l_true: {
                    IF_VERBOSE(1, verbose_stream() << " PARAM TUNER found formula sat\n");
                    model_ref mdl;
                    ctx->get_model(mdl);
                    b.set_sat(m_l2g, *mdl);
                    break;
                }
                case l_false: {
                    expr_ref_vector const &unsat_core = ctx->unsat_core();
                    IF_VERBOSE(2, verbose_stream() << " unsat core:\n";
                              for (auto c : unsat_core) verbose_stream() << mk_bounded_pp(c, m, 3) << "\n");
                    IF_VERBOSE(1, verbose_stream() << " PARAM TUNER determined formula unsat\n");
                    b.set_unsat(m_l2g, unsat_core);
                    break;
                }
            }
        }
    }

    void parallel::param_generator::cancel() {
        IF_VERBOSE(1, verbose_stream() << " PARAM TUNER cancelling\n");
        m.limit().cancel();
    }

    void parallel::worker::run() {
        search_tree::node<cube_config> *node = nullptr;
        expr_ref_vector cube(m);
        while (true) {

            if (!b.get_cube(m_g2l, id, cube, node)) {
                LOG_WORKER(1, " no more cubes\n");
                return;
            }
            collect_shared_clauses();

        check_cube_start:
            LOG_WORKER(1, " CUBE SIZE IN MAIN LOOP: " << cube.size() << "\n");
            
            // apply current best param state from batch manager
            params_ref p;
            b.get_param_state(p);           
            ctx->updt_params(p);

            lbool r = check_cube(cube);

            if (m.limit().is_canceled()) {
                b.set_exception("context cancelled");
                return;
            }

            switch (r) {
            case l_undef: {
                update_max_thread_conflicts();
                LOG_WORKER(1, " found undef cube\n");
                if (m_config.m_max_cube_depth <= cube.size())
                    goto check_cube_start;

                auto atom = get_split_atom();
                if (!atom)
                    goto check_cube_start;
                b.split(m_l2g, id, node, atom);
                simplify();
                break;
            }
            case l_true: {
                LOG_WORKER(1, " found sat cube\n");
                model_ref mdl;
                ctx->get_model(mdl);
                b.set_sat(m_l2g, *mdl);
                return;
            }
            case l_false: {
                expr_ref_vector const &unsat_core = ctx->unsat_core();
                LOG_WORKER(2, " unsat core:\n";
                           for (auto c : unsat_core) verbose_stream() << mk_bounded_pp(c, m, 3) << "\n");
                // If the unsat core only contains external assumptions,
                // unsatisfiability does not depend on the current cube and the entire problem is unsat.
                if (all_of(unsat_core, [&](expr *e) { return asms.contains(e); })) {
                    LOG_WORKER(1, " determined formula unsat\n");
                    b.set_unsat(m_l2g, unsat_core);
                    return;
                }

                LOG_WORKER(1, " found unsat cube\n");
                b.backtrack(m_l2g, unsat_core, node);

                if (m_config.m_share_conflicts)
                    b.collect_clause(m_l2g, id, mk_not(mk_and(unsat_core)));

                break;
            }
            }
            if (m_config.m_share_units)
                share_units();
        }
    }

    parallel::worker::worker(unsigned id, parallel &p, expr_ref_vector const &_asms)
        : id(id), p(p), b(p.m_batch_manager), asms(m), m_smt_params(p.ctx.get_fparams()), m_g2l(p.ctx.m, m),
          m_l2g(m, p.ctx.m) {
        for (auto e : _asms)
            asms.push_back(m_g2l(e));
        LOG_WORKER(1, " created with " << asms.size() << " assumptions\n");
        ctx = alloc(context, m, m_smt_params, p.ctx.get_params());
        ctx->set_logic(p.ctx.m_setup.get_logic());
        context::copy(p.ctx, *ctx, true);
        ctx->set_random_seed(id + m_smt_params.m_random_seed);
        // don't share initial units
        ctx->pop_to_base_lvl();
        m_num_shared_units = ctx->assigned_literals().size();
        m_num_initial_atoms = ctx->get_num_bool_vars();
        ctx->get_fparams().m_preprocess = false;  // avoid preprocessing lemmas that are exchanged
<<<<<<< HEAD
    }

    parallel::param_generator::param_generator(parallel& p)
        : p(p), b(p.m_batch_manager), m_p(p.ctx.get_params()), m_l2g(m, p.ctx.m) {

        m.copy_families_plugins(p.ctx.m);
        SASSERT(p.ctx.get_fparams().m_threads == 1);
        ctx = alloc(context, m, p.ctx.get_fparams(), m_p);
        context::copy(p.ctx, *ctx, true);
        // don't share initial units
        ctx->pop_to_base_lvl();
        init_param_state();
        IF_VERBOSE(1, verbose_stream() << "Initialized parameter generator\n");
=======

        smt_parallel_params pp(p.ctx.m_params);
        m_config.m_inprocessing = pp.inprocessing();
>>>>>>> eb56ac48
    }

    void parallel::worker::share_units() {
        // Collect new units learned locally by this worker and send to batch manager
        
        unsigned sz = ctx->assigned_literals().size();
        for (unsigned j = m_num_shared_units; j < sz; ++j) {  // iterate only over new literals since last sync
            literal lit = ctx->assigned_literals()[j];

            // filter by assign level: do not pop to base level as this destroys the current search state
            if (ctx->get_assign_level(lit) > ctx->m_base_lvl)
                continue;

            if (!ctx->is_relevant(lit.var()) && m_config.m_share_units_relevant_only)
                continue;

            if (m_config.m_share_units_initial_only && lit.var() >= m_num_initial_atoms) {
                LOG_WORKER(4, " Skipping non-initial unit: " << lit.var() << "\n");
                continue;  // skip non-initial atoms if configured to do so
            }

            expr_ref e(ctx->bool_var2expr(lit.var()), ctx->m);  // turn literal into a Boolean expression
            if (m.is_and(e) || m.is_or(e))
                continue;

            if (lit.sign())
                e = m.mk_not(e);  // negate if literal is negative
            b.collect_clause(m_l2g, id, e);
        }
        m_num_shared_units = sz;
    }

    void parallel::worker::simplify() {
        if (!m.inc())
            return;
        // first attempt: one-shot simplification of the context.
        // a precise schedule of repeated simplification is TBD.
        // also, the in-processing simplifier should be applied to
        // a current set of irredundant clauses that may be reduced by
        // unit propagation. By including the units we are effectively
        // repeating unit propagation, but potentially not subsumption or
        // Boolean simplifications that a solver could perform (smt_context doesnt really)
        // Integration of inprocssing simplifcation here or in sat/smt solver could
        // be based on taking the current clause set instead of the asserted formulas.
        if (!m_config.m_inprocessing)
            return;
        if (m_config.m_inprocessing_delay > 0) {
            --m_config.m_inprocessing_delay;
            return;
        }
        ctx->pop_to_base_lvl();
        if (ctx->m_base_lvl > 0)
            return;                       // simplification only at base level
        m_config.m_inprocessing = false;  // initial strategy is to immediately disable inprocessing for future calls.
        dependent_expr_simplifier *s = ctx->m_simplifier.get();
        if (!s) {
            // create a simplifier if none exists
            // initialize it to a default pre-processing simplifier.
            ctx->m_fmls = alloc(base_dependent_expr_state, m);
            auto then_s = alloc(then_simplifier, m, ctx->get_params(), *ctx->m_fmls);
            s = then_s;
            ctx->m_simplifier = s;
            init_preprocess(m, ctx->get_params(), *then_s, *ctx->m_fmls);
        }

        dependent_expr_state &fmls = *ctx->m_fmls.get();
        // extract assertions from ctx.
        // it is possible to track proof objects here if wanted.
        // feed them to the simplifier
        ptr_vector<expr> assertions;
        expr_ref_vector units(m);
        ctx->get_assertions(assertions);
        ctx->get_units(units);
        for (expr *e : assertions)
            fmls.add(dependent_expr(m, e, nullptr, nullptr));
        for (expr *e : units)
            fmls.add(dependent_expr(m, e, nullptr, nullptr));

        // run in-processing on the assertions
        s->reduce();

        scoped_ptr<context> new_ctx = alloc(context, m, m_smt_params, p.ctx.get_params());
        // extract simplified assertions from the simplifier
        // create a new context with the simplified assertions
        // update ctx with the new context.
        for (unsigned i = 0; i < fmls.qtail(); ++i) {
            auto const &de = fmls[i];
            new_ctx->assert_expr(de.fml());
        }

        asserted_formulas &src_af = ctx->m_asserted_formulas;
        asserted_formulas &dst_af = new_ctx->m_asserted_formulas;
        src_af.get_macro_manager().copy_to(dst_af.get_macro_manager());
        new_ctx->copy_user_propagator(*ctx, true);
        ctx = new_ctx.detach();
        ctx->setup_context(true);
        ctx->internalize_assertions();
        auto old_atoms = m_num_initial_atoms;
        m_num_shared_units = ctx->assigned_literals().size();
        m_num_initial_atoms = ctx->get_num_bool_vars();
        LOG_WORKER(1, " inprocess " << old_atoms << " -> " << m_num_initial_atoms << "\n");
    }

    void parallel::worker::collect_statistics(::statistics &st) const {
        ctx->collect_statistics(st);
    }

    void parallel::worker::cancel() {
        LOG_WORKER(1, " canceling\n");
        m.limit().cancel();
    }

    void parallel::batch_manager::backtrack(ast_translation &l2g, expr_ref_vector const &core,
                                            search_tree::node<cube_config> *node) {
        std::scoped_lock lock(mux);
        IF_VERBOSE(1, verbose_stream() << "Batch manager backtracking.\n");
        if (m_state != state::is_running)
            return;
        vector<cube_config::literal> g_core;
        for (auto c : core) {
            expr_ref g_c(l2g(c), m);
            g_core.push_back(expr_ref(l2g(c), m));
        }
        m_search_tree.backtrack(node, g_core);

        IF_VERBOSE(1, m_search_tree.display(verbose_stream() << bounded_pp_exprs(core) << "\n"););
        if (m_search_tree.is_closed()) {
            m_state = state::is_unsat;
<<<<<<< HEAD
            cancel_background_threads();
=======
            SASSERT(p.ctx.m_unsat_core.empty());
            for (auto e : m_search_tree.get_core_from_root())
               p.ctx.m_unsat_core.push_back(e);
            cancel_workers();
>>>>>>> eb56ac48
        }
    }

    void parallel::batch_manager::split(ast_translation &l2g, unsigned source_worker_id,
                                        search_tree::node<cube_config> *node, expr *atom) {
        std::scoped_lock lock(mux);
        expr_ref lit(m), nlit(m);
        lit = l2g(atom);
        nlit = mk_not(m, lit);
        IF_VERBOSE(1, verbose_stream() << "Batch manager splitting on literal: " << mk_bounded_pp(lit, m, 3) << "\n");
        if (m_state != state::is_running)
            return;
        // optional heuristic:
        // node->get_status() == status::active
        // and depth is 'high' enough
        // then ignore split, and instead set the status of node to open.
        ++m_stats.m_num_cubes;
        m_stats.m_max_cube_depth = std::max(m_stats.m_max_cube_depth, node->depth() + 1);
        m_search_tree.split(node, lit, nlit);
    }

    void parallel::batch_manager::collect_clause(ast_translation &l2g, unsigned source_worker_id, expr *clause) {
        std::scoped_lock lock(mux);
        expr *g_clause = l2g(clause);
        if (!shared_clause_set.contains(g_clause)) {
            shared_clause_set.insert(g_clause);
            shared_clause sc{source_worker_id, expr_ref(g_clause, m)};
            shared_clause_trail.push_back(sc);
        }
    }

    void parallel::batch_manager::get_param_state(params_ref& p) {
        std::scoped_lock lock(mux);
        p.copy(m_param_state);
    }

    void parallel::worker::collect_shared_clauses() {
        expr_ref_vector new_clauses = b.return_shared_clauses(m_g2l, m_shared_clause_limit, id);
        // iterate over new clauses and assert them in the local context
        for (expr *e : new_clauses) {
            ctx->assert_expr(e);
            LOG_WORKER(4, " asserting shared clause: " << mk_bounded_pp(e, m, 3) << "\n");
        }
    }

    expr_ref_vector parallel::batch_manager::return_shared_clauses(ast_translation &g2l, unsigned &worker_limit,
                                                                   unsigned worker_id) {
        std::scoped_lock lock(mux);
        expr_ref_vector result(g2l.to());
        for (unsigned i = worker_limit; i < shared_clause_trail.size(); ++i) {
            if (shared_clause_trail[i].source_worker_id != worker_id)
                result.push_back(g2l(shared_clause_trail[i].clause.get()));
        }
        worker_limit = shared_clause_trail.size();  // update the worker limit to the end of the current trail
        return result;
    }

    lbool parallel::worker::check_cube(expr_ref_vector const &cube) {
        for (auto &atom : cube)
            asms.push_back(atom);
        lbool r = l_undef;

        ctx->get_fparams().m_max_conflicts = std::min(m_config.m_threads_max_conflicts, m_config.m_max_conflicts);
        IF_VERBOSE(1, verbose_stream() << " Checking cube\n"
                                       << bounded_pp_exprs(cube)
                                       << "with max_conflicts: " << ctx->get_fparams().m_max_conflicts << "\n";);
        try {
            r = ctx->check(asms.size(), asms.data(), true);
        } catch (z3_error &err) {
            b.set_exception(err.error_code());
        } catch (z3_exception &ex) {
            b.set_exception(ex.what());
        } catch (...) {
            b.set_exception("unknown exception");
        }
        asms.shrink(asms.size() - cube.size());
        LOG_WORKER(1, " DONE checking cube " << r << "\n";);
        return r;
    }

    expr_ref parallel::worker::get_split_atom() {
        expr_ref result(m);
        double score = 0;
        unsigned n = 0;
        ctx->pop_to_search_lvl();
        for (bool_var v = 0; v < ctx->get_num_bool_vars(); ++v) {
            if (ctx->get_assignment(v) != l_undef)
                continue;
            expr *e = ctx->bool_var2expr(v);
            if (!e)
                continue;

            double new_score = ctx->m_lit_scores[0][v] * ctx->m_lit_scores[1][v];

            ctx->m_lit_scores[0][v] /= 2;
            ctx->m_lit_scores[1][v] /= 2;

            if (new_score > score || !result || (new_score == score && m_rand(++n) == 0)) {
                score = new_score;
                result = e;
            }
        }
        return result;
    }

    void parallel::batch_manager::set_sat(ast_translation &l2g, model &m) {
        std::scoped_lock lock(mux);
        IF_VERBOSE(1, verbose_stream() << "Batch manager setting SAT.\n");
        if (m_state != state::is_running)
            return;
        m_state = state::is_sat;
        p.ctx.set_model(m.translate(l2g));
        cancel_background_threads();
    }

    void parallel::batch_manager::set_unsat(ast_translation &l2g, expr_ref_vector const &unsat_core) {
        std::scoped_lock lock(mux);
        IF_VERBOSE(1, verbose_stream() << "Batch manager setting UNSAT.\n");
        if (m_state != state::is_running)
            return;
        m_state = state::is_unsat;

        // each call to check_sat needs to have a fresh unsat core
        SASSERT(p.ctx.m_unsat_core.empty());
        for (expr *e : unsat_core)
            p.ctx.m_unsat_core.push_back(l2g(e));
        cancel_background_threads();
    }

    void parallel::batch_manager::set_exception(unsigned error_code) {
        std::scoped_lock lock(mux);
        IF_VERBOSE(1, verbose_stream() << "Batch manager setting exception code: " << error_code << ".\n");
        if (m_state != state::is_running)
            return;
        m_state = state::is_exception_code;
        m_exception_code = error_code;
        cancel_background_threads();
    }

    void parallel::batch_manager::set_exception(std::string const &msg) {
        std::scoped_lock lock(mux);
        IF_VERBOSE(1, verbose_stream() << "Batch manager setting exception msg: " << msg << ".\n");
        if (m_state != state::is_running)
            return;
        m_state = state::is_exception_msg;
        m_exception_msg = msg;
<<<<<<< HEAD
        cancel_background_threads();
=======
        cancel_workers();
>>>>>>> eb56ac48
    }

    lbool parallel::batch_manager::get_result() const {
        if (m.limit().is_canceled())
            return l_undef;  // the main context was cancelled, so we return undef.
        switch (m_state) {
        case state::is_running:  // batch manager is still running, but all threads have processed their cubes, which
                                 // means all cubes were unsat
            throw default_exception("inconsistent end state");
        case state::is_unsat:
            return l_false;
        case state::is_sat:
            return l_true;
        case state::is_exception_msg:
            throw default_exception(m_exception_msg.c_str());
        case state::is_exception_code:
            throw z3_error(m_exception_code);
        default:
            UNREACHABLE();
            return l_undef;
        }
    }

    bool parallel::batch_manager::get_cube(ast_translation &g2l, unsigned id, expr_ref_vector &cube, node *&n) {
        cube.reset();
        std::unique_lock<std::mutex> lock(mux);
        if (m_search_tree.is_closed()) {
            IF_VERBOSE(1, verbose_stream() << "all done\n";);
            return false;
        }
        if (m_state != state::is_running) {
            IF_VERBOSE(1, verbose_stream() << "aborting get_cube\n";);
            return false;
        }
        node *t = m_search_tree.activate_node(n);
        if (!t)
            t = m_search_tree.find_active_node();
        if (!t)
            return false;
        IF_VERBOSE(1, m_search_tree.display(verbose_stream()); verbose_stream() << "\n";);
        n = t;
        while (t) {
            if (cube_config::literal_is_null(t->get_literal()))
                break;
            expr_ref lit(g2l.to());
            lit = g2l(t->get_literal().get());
            cube.push_back(lit);
            t = t->parent();
        }
        return true;
    }

    void parallel::batch_manager::initialize() {
        m_state = state::is_running;
        m_search_tree.reset();
    }

    void parallel::batch_manager::collect_statistics(::statistics &st) const {
        st.update("parallel-num_cubes", m_stats.m_num_cubes);
        st.update("parallel-max-cube-size", m_stats.m_max_cube_depth);
    }

    lbool parallel::operator()(expr_ref_vector const &asms) {
        ast_manager &m = ctx.m;

        if (m.has_trace_stream())
            throw default_exception("trace streams have to be off in parallel mode");

        struct scoped_clear {
            parallel &p;
            scoped_clear(parallel &p) : p(p) {}
            ~scoped_clear() {
                p.m_workers.reset();
<<<<<<< HEAD
                p.m_param_generator = nullptr;
=======
>>>>>>> eb56ac48
            }
        };
        scoped_clear clear(*this);

        m_batch_manager.initialize();
        m_workers.reset();
<<<<<<< HEAD

        smt_parallel_params pp(ctx.m_params);
        m_should_tune_params = pp.param_tuning();
        m_should_run_parallel = pp.enable_parallel_smt();
        
=======
>>>>>>> eb56ac48
        scoped_limits sl(m.limit());
        flet<unsigned> _nt(ctx.m_fparams.m_threads, 1);

        if (m_should_run_parallel) {
            SASSERT(num_threads > 1);
            for (unsigned i = 0; i < num_threads; ++i)
                m_workers.push_back(alloc(worker, i, *this, asms));
            
            for (auto w : m_workers)
                sl.push_child(&(w->limit()));
        }

        if (m_should_tune_params) {
            m_param_generator = alloc(param_generator, *this);
            sl.push_child(&(m_param_generator->limit()));
        }

        std::string tuned = pp.tunable_params();
        if (!tuned.empty()) {
            auto trim = [](std::string &s) {
                s.erase(0, s.find_first_not_of(" \t\n\r"));
                s.erase(s.find_last_not_of(" \t\n\r") + 1);
            };

            std::stringstream ss(tuned);
            std::string kv;

            while (std::getline(ss, kv, ',')) {
                size_t eq = kv.find('=');
                if (eq == std::string::npos)
                    continue;

                std::string key = kv.substr(0, eq);
                std::string val = kv.substr(eq + 1);
                trim(key);
                trim(val);

                if (val == "true" || val == "1") {
                    ctx.m_params.set_bool(symbol(key.c_str()), true);
                }
                else if (val == "false" || val == "0") {
                    ctx.m_params.set_bool(symbol(key.c_str()), false);
                }
                else if (std::all_of(val.begin(), val.end(), ::isdigit)) {
                    ctx.m_params.set_uint(symbol(key.c_str()),
                        static_cast<unsigned>(std::stoul(val)));
                } else {
                  IF_VERBOSE(1, 
                    verbose_stream() << "Ignoring invalid parameter override: " << kv << "\n";);
                }
            }

            IF_VERBOSE(1, 
                verbose_stream() << "Applied parameter overrides:\n";
                ctx.m_params.display(verbose_stream());
            );
        }

        // Launch threads
        // threads must live beyond the branch scope so we declare them here.
        vector<std::thread> threads;
        if (m_should_run_parallel) {
            threads.resize(m_should_tune_params ? num_threads + 1 : num_threads); // +1 for param generator
            for (unsigned i = 0; i < num_threads; ++i) {
                threads[i] = std::thread([&, i]() { m_workers[i]->run(); });
            }
            // the final thread runs the parameter generator
            if (m_should_tune_params) {
                threads[num_threads] = std::thread([&]() { m_param_generator->protocol_iteration(); });
            }
        } else { // just do param tuning (if requested)
            if (m_should_tune_params) {
              threads.resize(1);
              threads[0] = std::thread([&]() { m_param_generator->protocol_iteration(); });
            }
        }

        // Wait for all threads to finish
        for (auto &th : threads)
            th.join();

        for (auto w : m_workers)
            w->collect_statistics(ctx.m_aux_stats);
        m_batch_manager.collect_statistics(ctx.m_aux_stats);

        return m_batch_manager.get_result();
    }

}  // namespace smt
#endif<|MERGE_RESOLUTION|>--- conflicted
+++ resolved
@@ -26,10 +26,6 @@
 #include "smt/smt_lookahead.h"
 #include "solver/solver_preprocess.h"
 #include "params/smt_parallel_params.hpp"
-<<<<<<< HEAD
-
-=======
->>>>>>> eb56ac48
 
 #include <cmath>
 #include <mutex>
@@ -368,7 +364,9 @@
         m_num_shared_units = ctx->assigned_literals().size();
         m_num_initial_atoms = ctx->get_num_bool_vars();
         ctx->get_fparams().m_preprocess = false;  // avoid preprocessing lemmas that are exchanged
-<<<<<<< HEAD
+
+        smt_parallel_params pp(p.ctx.m_params);
+        m_config.m_inprocessing = pp.inprocessing();
     }
 
     parallel::param_generator::param_generator(parallel& p)
@@ -382,11 +380,6 @@
         ctx->pop_to_base_lvl();
         init_param_state();
         IF_VERBOSE(1, verbose_stream() << "Initialized parameter generator\n");
-=======
-
-        smt_parallel_params pp(p.ctx.m_params);
-        m_config.m_inprocessing = pp.inprocessing();
->>>>>>> eb56ac48
     }
 
     void parallel::worker::share_units() {
@@ -515,14 +508,10 @@
         IF_VERBOSE(1, m_search_tree.display(verbose_stream() << bounded_pp_exprs(core) << "\n"););
         if (m_search_tree.is_closed()) {
             m_state = state::is_unsat;
-<<<<<<< HEAD
-            cancel_background_threads();
-=======
             SASSERT(p.ctx.m_unsat_core.empty());
             for (auto e : m_search_tree.get_core_from_root())
                p.ctx.m_unsat_core.push_back(e);
-            cancel_workers();
->>>>>>> eb56ac48
+            cancel_background_threads();
         }
     }
 
@@ -669,11 +658,7 @@
             return;
         m_state = state::is_exception_msg;
         m_exception_msg = msg;
-<<<<<<< HEAD
         cancel_background_threads();
-=======
-        cancel_workers();
->>>>>>> eb56ac48
     }
 
     lbool parallel::batch_manager::get_result() const {
@@ -747,24 +732,18 @@
             scoped_clear(parallel &p) : p(p) {}
             ~scoped_clear() {
                 p.m_workers.reset();
-<<<<<<< HEAD
                 p.m_param_generator = nullptr;
-=======
->>>>>>> eb56ac48
             }
         };
         scoped_clear clear(*this);
 
         m_batch_manager.initialize();
         m_workers.reset();
-<<<<<<< HEAD
 
         smt_parallel_params pp(ctx.m_params);
         m_should_tune_params = pp.param_tuning();
         m_should_run_parallel = pp.enable_parallel_smt();
         
-=======
->>>>>>> eb56ac48
         scoped_limits sl(m.limit());
         flet<unsigned> _nt(ctx.m_fparams.m_threads, 1);
 
