--- conflicted
+++ resolved
@@ -70,13 +70,6 @@
         lbool r = l_undef;
         try {
             r = ctx->check();
-<<<<<<< HEAD
-        } catch (z3_error &err) {
-            b.set_exception(err.error_code());
-        } catch (z3_exception &ex) {
-            b.set_exception(ex.what());
-        } catch (...) {
-=======
         } 
         catch (z3_error &err) {
             b.set_exception(err.error_code());
@@ -85,7 +78,6 @@
             b.set_exception(ex.what());
         } 
         catch (...) {
->>>>>>> d3e25278
             b.set_exception("unknown exception");
         }
         return r;
@@ -124,17 +116,9 @@
                 ::statistics st;
                 probe_ctx->collect_statistics(st);
                 unsigned conflicts = 0, decisions = 0, rlimit = 0;
-<<<<<<< HEAD
                 conflicts = st.get_val("conflicts");
                 decisions = st.get_val("decisions");
                 rlimit = st.get_val("rlimit count");
-=======
-
-                // I can't figure out how to access the statistics fields, I only see an update method
-                // st.get_uint("conflicts", conflicts);
-                // st.get_uint("decisions", decisions);
-                // st.get_uint("rlimit count", rlimit);
->>>>>>> d3e25278
                 score += conflicts + decisions + rlimit;
             }
 
@@ -147,8 +131,6 @@
         return best_param_state_idx;
     }
 
-<<<<<<< HEAD
-=======
     void parallel::param_generator::init_param_state() {
         // param_descrs smt_desc;
         // smt_params_helper::collect_param_descrs(smt_desc);
@@ -195,7 +177,6 @@
         return p;
     }
 
->>>>>>> d3e25278
     void parallel::param_generator::protocol_iteration() {
         IF_VERBOSE(1, verbose_stream() << " PARAM TUNER running protocol iteration\n");
         ctx->get_fparams().m_max_conflicts = m_max_prefix_conflicts;
@@ -210,11 +191,8 @@
 
         switch (r) {
             case l_undef: {
-<<<<<<< HEAD
-=======
             // TODO, change from smt_params to a generic param state representation based on params_ref
                 // only params_ref have effect on updates.
->>>>>>> d3e25278
                 smt_params best_param_state = m_param_state;
                 vector<smt_params> candidate_param_states;
 
