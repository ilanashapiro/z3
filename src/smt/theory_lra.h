/*++
Copyright (c) 2016 Microsoft Corporation

Module Name:

    theory_lra.h

Abstract:

    <abstract>

Author:

    Lev Nachmanson (levnach) 2016-25-3
    Nikolaj Bjorner (nbjorner)

Revision History:


--*/
#pragma once

#include "smt/theory_opt.h"

namespace smt {
    class theory_lra : public theory, public theory_opt {
        class imp;
        imp* m_imp;

    public:
        theory_lra(ast_manager& m, theory_arith_params& ap);
        ~theory_lra() override;
        theory* mk_fresh(context* new_ctx) override;
        char const* get_name() const override { return "lra"; }
        
        void init(context * ctx) override;

        bool internalize_atom(app * atom, bool gate_ctx) override;
                                                     
        bool internalize_term(app * term) override;

        void internalize_eq_eh(app * atom, bool_var v) override;

        void assign_eh(bool_var v, bool is_true) override;

        void new_eq_eh(theory_var v1, theory_var v2) override;

        bool use_diseqs() const override;

        void new_diseq_eh(theory_var v1, theory_var v2) override;

        void push_scope_eh() override;

        void pop_scope_eh(unsigned num_scopes) override;

        void restart_eh() override;

        void relevant_eh(app* e) override;

        void init_search_eh() override;

        final_check_status final_check_eh() override;

        bool is_shared(theory_var v) const override;
    
        bool can_propagate() override;
        
        void propagate() override;
        
        justification * why_is_diseq(theory_var v1, theory_var v2) override;

        // virtual void flush_eh();

        void reset_eh() override;

        void init_model(model_generator & m) override;
        
        model_value_proc * mk_value(enode * n, model_generator & mg) override;

        bool get_value(enode* n, expr_ref& r) override;

        bool validate_eq_in_model(theory_var v1, theory_var v2, bool is_true) const override;
                
        void display(std::ostream & out) const override;
        
        void collect_statistics(::statistics & st) const override;

        // optimization
<<<<<<< HEAD
        virtual inf_eps value(theory_var);
        virtual inf_eps maximize(theory_var v, expr_ref& blocker, bool& has_shared); 
        virtual theory_var add_objective(app* term);
        virtual expr_ref mk_ge(generic_model_converter& fm, theory_var v, inf_rational const& val);
=======
        inf_eps value(theory_var) override;
        inf_eps maximize(theory_var v, expr_ref& blocker, bool& has_shared) override;
        theory_var add_objective(app* term) override;
        virtual expr_ref mk_ge(filter_model_converter& fm, theory_var v, inf_rational const& val);
>>>>>>> fc719a5e


    };

}<|MERGE_RESOLUTION|>--- conflicted
+++ resolved
@@ -86,19 +86,10 @@
         void collect_statistics(::statistics & st) const override;
 
         // optimization
-<<<<<<< HEAD
-        virtual inf_eps value(theory_var);
-        virtual inf_eps maximize(theory_var v, expr_ref& blocker, bool& has_shared); 
-        virtual theory_var add_objective(app* term);
-        virtual expr_ref mk_ge(generic_model_converter& fm, theory_var v, inf_rational const& val);
-=======
+        expr_ref mk_ge(generic_model_converter& fm, theory_var v, inf_rational const& val);
         inf_eps value(theory_var) override;
         inf_eps maximize(theory_var v, expr_ref& blocker, bool& has_shared) override;
         theory_var add_objective(app* term) override;
-        virtual expr_ref mk_ge(filter_model_converter& fm, theory_var v, inf_rational const& val);
->>>>>>> fc719a5e
-
-
     };
 
 }