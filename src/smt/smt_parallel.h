/*++
Copyright (c) 2020 Microsoft Corporation

Module Name:

    smt_parallel.h

Abstract:

    Parallel SMT, portfolio loop specialized to SMT core.

Author:

    nbjorner 2020-01-31

Revision History:

--*/
#pragma once

#include "smt/smt_context.h"
#include <thread>

namespace smt {

    class parallel {
        context& ctx;
        unsigned num_threads;

<<<<<<< HEAD
        struct SharedClause {
            unsigned source_worker_id;
            expr* clause;
=======
        struct shared_clause {
            unsigned source_worker_id;
            expr_ref clause;
>>>>>>> 45efc7f7
        };

        class batch_manager {        
            enum state {
                is_running,
                is_sat,
                is_unsat,
                is_exception_msg,
                is_exception_code
            };

            ast_manager& m;
            parallel& p;
            std::mutex mux;
            state m_state = state::is_running;
            expr_ref_vector m_split_atoms; // atoms to split on
            vector<expr_ref_vector> m_cubes;
            unsigned m_max_batch_size = 10;
            unsigned m_exception_code = 0;
            std::string m_exception_msg;
<<<<<<< HEAD
            std::vector<SharedClause> shared_clause_trail; // store all shared clauses with worker IDs
=======
            vector<shared_clause> shared_clause_trail; // store all shared clauses with worker IDs
>>>>>>> 45efc7f7
            obj_hashtable<expr> shared_clause_set; // for duplicate filtering on per-thread clause expressions

            // called from batch manager to cancel other workers if we've reached a verdict
            void cancel_workers() {
                IF_VERBOSE(0, verbose_stream() << "Canceling workers\n");
                for (auto& w : p.m_workers) 
                    w->cancel();
            }

        public:
            batch_manager(ast_manager& m, parallel& p) : m(m), p(p), m_split_atoms(m) { }

            void initialize();

            void set_unsat(ast_translation& l2g, expr_ref_vector const& unsat_core);
            void set_sat(ast_translation& l2g, model& m);
            void set_exception(std::string const& msg);
            void set_exception(unsigned error_code);

            //
            // worker threads ask the batch manager for a supply of cubes to check.
            // they pass in a translation function from the global context to local context (ast-manager). It is called g2l.
            // The batch manager returns a list of cubes to solve.
            //
            void get_cubes(ast_translation& g2l, vector<expr_ref_vector>& cubes);

            //
            // worker threads return unprocessed cubes to the batch manager together with split literal candidates.
            // the batch manager re-enqueues unprocessed cubes and optionally splits them using the split_atoms returned by this and workers.
            // 
            void return_cubes(ast_translation& l2g, vector<expr_ref_vector>const& cubes, expr_ref_vector const& split_atoms);
            void report_assumption_used(ast_translation& l2g, expr* assumption);
            void collect_clause(ast_translation& l2g, unsigned source_worker_id, expr* e);
            expr_ref_vector return_shared_clauses(ast_translation& g2l, unsigned& worker_limit, unsigned worker_id);
            lbool get_result() const;
        };

        class worker {
            unsigned id; // unique identifier for the worker
            parallel& p;
            batch_manager& b;
            ast_manager m;
            expr_ref_vector asms;
            smt_params m_smt_params;
            scoped_ptr<context> ctx;
            unsigned m_max_conflicts = 0;
            unsigned m_max_thread_conflicts = 100;
            unsigned m_num_shared_units = 0;
<<<<<<< HEAD
            unsigned shared_clause_limit = 0; // remembers the index into shared_clause_trail marking the boundary between "old" and "new" clauses to share
=======
            unsigned m_shared_clause_limit = 0; // remembers the index into shared_clause_trail marking the boundary between "old" and "new" clauses to share
>>>>>>> 45efc7f7
            void share_units(ast_translation& l2g);
            lbool check_cube(expr_ref_vector const& cube);
            void update_max_thread_conflicts() {} // allow for backoff scheme of conflicts within the thread for cube timeouts.
        public:
            worker(unsigned id, parallel& p, expr_ref_vector const& _asms);
            void run();
            expr_ref_vector get_split_atoms();
            void collect_shared_clauses(ast_translation& g2l);

            void cancel() {
                IF_VERBOSE(0, verbose_stream() << "Worker " << id << " canceling\n");
                m.limit().cancel();
            }
            void collect_statistics(::statistics& st) const {
                IF_VERBOSE(0, verbose_stream() << "Collecting statistics for worker " << id << "\n");
                ctx->collect_statistics(st);
            }
            reslimit& limit() {
                return m.limit();
            }
        };

        obj_hashtable<expr> m_assumptions_used; // assumptions used in unsat cores, to be used in final core
        batch_manager m_batch_manager;
        ptr_vector<worker> m_workers;

    public:
        parallel(context& ctx) : 
            ctx(ctx),
            num_threads(std::min(
                (unsigned)std::thread::hardware_concurrency(),
                ctx.get_fparams().m_threads)),
            m_batch_manager(ctx.m, *this) {}

        lbool operator()(expr_ref_vector const& asms);
    };

}<|MERGE_RESOLUTION|>--- conflicted
+++ resolved
@@ -27,15 +27,9 @@
         context& ctx;
         unsigned num_threads;
 
-<<<<<<< HEAD
-        struct SharedClause {
-            unsigned source_worker_id;
-            expr* clause;
-=======
         struct shared_clause {
             unsigned source_worker_id;
             expr_ref clause;
->>>>>>> 45efc7f7
         };
 
         class batch_manager {        
@@ -56,11 +50,7 @@
             unsigned m_max_batch_size = 10;
             unsigned m_exception_code = 0;
             std::string m_exception_msg;
-<<<<<<< HEAD
-            std::vector<SharedClause> shared_clause_trail; // store all shared clauses with worker IDs
-=======
             vector<shared_clause> shared_clause_trail; // store all shared clauses with worker IDs
->>>>>>> 45efc7f7
             obj_hashtable<expr> shared_clause_set; // for duplicate filtering on per-thread clause expressions
 
             // called from batch manager to cancel other workers if we've reached a verdict
@@ -109,11 +99,7 @@
             unsigned m_max_conflicts = 0;
             unsigned m_max_thread_conflicts = 100;
             unsigned m_num_shared_units = 0;
-<<<<<<< HEAD
-            unsigned shared_clause_limit = 0; // remembers the index into shared_clause_trail marking the boundary between "old" and "new" clauses to share
-=======
             unsigned m_shared_clause_limit = 0; // remembers the index into shared_clause_trail marking the boundary between "old" and "new" clauses to share
->>>>>>> 45efc7f7
             void share_units(ast_translation& l2g);
             lbool check_cube(expr_ref_vector const& cube);
             void update_max_thread_conflicts() {} // allow for backoff scheme of conflicts within the thread for cube timeouts.
