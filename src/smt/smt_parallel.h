--- conflicted
+++ resolved
@@ -20,11 +20,7 @@
 
 #include "smt/smt_context.h"
 #include "util/search_tree.h"
-<<<<<<< HEAD
-=======
 #include <variant>
->>>>>>> d3e25278
-// #include "util/util.h"
 #include <thread>
 #include <mutex>
 
@@ -131,17 +127,6 @@
         // 4. update current configuration with the winner
 
         class param_generator {
-<<<<<<< HEAD
-            parallel& p;
-            batch_manager& b;
-            ast_manager m;
-            scoped_ptr<context> ctx;
-            ast_translation m_l2g;
-            
-            unsigned N = 4; // number of prefix permutations to test (including current)
-            unsigned m_max_prefix_conflicts = 1000;
-            
-=======
             parallel &p;
             batch_manager &b;
             ast_manager m;
@@ -151,68 +136,10 @@
             unsigned N = 4;  // number of prefix permutations to test (including current)
             unsigned m_max_prefix_conflicts = 1000;
 
->>>>>>> d3e25278
             scoped_ptr<context> m_prefix_solver;
             scoped_ptr_vector<context> m_param_probe_contexts;
             smt_params m_param_state;
             params_ref m_p;
-<<<<<<< HEAD
-            
-            private:
-                void init_param_state() {
-                    m_param_state.m_nl_arith_branching = true;
-                    m_param_state.m_nl_arith_cross_nested = true;
-                    m_param_state.m_nl_arith_delay = 10;
-                    m_param_state.m_nl_arith_expensive_patching = false;
-                    m_param_state.m_nl_arith_gb = true;
-                    m_param_state.m_nl_arith_horner = true;
-                    m_param_state.m_nl_arith_horner_frequency = 4;
-                    m_param_state.m_nl_arith_optimize_bounds = true;
-                    m_param_state.m_nl_arith_propagate_linear_monomials = true;
-                    m_param_state.m_nl_arith_tangents = true;
-
-                    m_param_state.updt_params(m_p);
-                    ctx->updt_params(m_p);
-                };
-
-                smt_params mutate_param_state() {
-                    smt_params p = m_param_state;
-                    random_gen m_rand;
-
-                    auto flip_bool = [&](bool &x) {
-                        if ((m_rand() % 2) == 0)
-                            x = !x;
-                    };
-
-                    auto mutate_uint = [&](unsigned &x, unsigned lo, unsigned hi) {
-                        if ((m_rand() % 2) == 0)
-                            x = lo + (m_rand() % (hi - lo + 1));
-                    };
-
-                    flip_bool(p.m_nl_arith_branching);
-                    flip_bool(p.m_nl_arith_cross_nested);
-                    mutate_uint(p.m_nl_arith_delay, 5, 20);
-                    flip_bool(p.m_nl_arith_expensive_patching);
-                    flip_bool(p.m_nl_arith_gb);
-                    flip_bool(p.m_nl_arith_horner);
-                    mutate_uint(p.m_nl_arith_horner_frequency, 2, 6);
-                    flip_bool(p.m_nl_arith_optimize_bounds);
-                    flip_bool(p.m_nl_arith_propagate_linear_monomials);
-                    flip_bool(p.m_nl_arith_tangents);
-
-                    return p;
-                }
-
-            public:
-                param_generator(parallel& p);
-                lbool run_prefix_step();
-                void protocol_iteration();
-                unsigned replay_proof_prefixes(vector<smt_params> candidate_param_states, unsigned max_conflicts_epsilon);
-
-                reslimit& limit() {
-                    return m.limit();
-                }
-=======
 
             using param_value = std::variant<unsigned, bool, double>;
             symbol_table<param_value> m_my_param_state;
@@ -231,7 +158,6 @@
             reslimit &limit() {
                 return m.limit();
             }
->>>>>>> d3e25278
         };
 
         class worker {
