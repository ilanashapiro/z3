--- conflicted
+++ resolved
@@ -132,25 +132,7 @@
             params_ref m_p;
             param_values m_param_state;
 
-<<<<<<< HEAD
-            params_ref apply_param_values(param_values const &pv) {
-                params_ref p = m_p;
-                for (auto const& [k, v] : pv) {
-                    if (std::holds_alternative<unsigned_value>(v)) {
-                        unsigned_value uv = std::get<unsigned_value>(v);
-                        p.set_uint(k, uv.value);
-                    } else if (std::holds_alternative<bool>(v)) {
-                        bool bv = std::get<bool>(v);
-                        p.set_bool(k, bv);
-                    }
-                }
-                return p;
-            }
-
-        private:
-=======
             params_ref apply_param_values(param_values const &pv);
->>>>>>> e3c715ce
             void init_param_state();
             param_values mutate_param_state();
 
@@ -158,11 +140,7 @@
             param_generator(parallel &p);
             lbool run_prefix_step();
             void protocol_iteration();
-<<<<<<< HEAD
-            std::pair<parallel::param_generator::param_values, bool> replay_proof_prefixes(unsigned max_conflicts_epsilon);
-=======
             void replay_proof_prefixes(unsigned max_conflicts_epsilon);
->>>>>>> e3c715ce
 
             reslimit &limit() {
                 return m.limit();
