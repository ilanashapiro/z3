--- conflicted
+++ resolved
@@ -44,6 +44,7 @@
             unsigned m_exception_code = 0;
             std::string m_exception_msg;
 
+            // called from batch manager to cancel other workers if we've reached a verdict
             void cancel_workers() {
                 for (auto& w : p.m_workers) 
                     w->cancel();                
@@ -69,12 +70,7 @@
             // 
             void return_cubes(ast_translation& l2g, vector<expr_ref_vector>const& cubes, expr_ref_vector const& split_atoms);
             void share_lemma(ast_translation& l2g, expr* lemma);
-<<<<<<< HEAD
-            void cancel_workers(); // called from batch manager to cancel other workers if we've reached a verdict
-            lbool get_result() const { return m.limit().is_canceled() ? l_undef : m_result; } 
-=======
             lbool get_result() const;
->>>>>>> 9b060cac
         };
 
         class worker {
