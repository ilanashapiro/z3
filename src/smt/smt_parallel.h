/*++
Copyright (c) 2020 Microsoft Corporation

Module Name:

    smt_parallel.h

Abstract:

    Parallel SMT, portfolio loop specialized to SMT core.

Author:

    Ilana Shapiro - 2025

Revision History:

--*/
#pragma once

#include "smt/smt_context.h"
#include "util/search_tree.h"
#include <variant>
#include <thread>
#include <mutex>


namespace smt {

    struct cube_config {
        using literal = expr_ref;
        static bool literal_is_null(expr_ref const& l) { return l == nullptr; }
        static std::ostream& display_literal(std::ostream& out, expr_ref const& l) { return out << mk_bounded_pp(l, l.get_manager()); }
    };

    class parallel {
        context& ctx;
        unsigned num_threads;
        bool m_should_tune_params;
        bool m_should_run_parallel;

        struct shared_clause {
            unsigned source_worker_id;
            expr_ref clause;
        };

        class batch_manager {        

            enum state {
                is_running,
                is_sat,
                is_unsat,
                is_exception_msg,
                is_exception_code
            };

            struct stats {
                unsigned m_max_cube_depth = 0;
                unsigned m_num_cubes = 0;
            };

            ast_manager& m;
            parallel& p;
            std::mutex mux;
            state m_state = state::is_running;
            stats m_stats;
            params_ref m_param_state;
            using node = search_tree::node<cube_config>;
            search_tree::tree<cube_config> m_search_tree;
            
            unsigned m_exception_code = 0;
            std::string m_exception_msg;
            vector<shared_clause> shared_clause_trail; // store all shared clauses with worker IDs
            obj_hashtable<expr> shared_clause_set; // for duplicate filtering on per-thread clause expressions

            void cancel_background_threads() {
                if (p.m_should_run_parallel) cancel_workers();
                if (p.m_should_tune_params) cancel_param_generator();
            }

            // called from batch manager to cancel other workers if we've reached a verdict
            void cancel_workers() {
                IF_VERBOSE(1, verbose_stream() << "Canceling workers\n");
                for (auto& w : p.m_workers) 
                    w->cancel();
            }

<<<<<<< HEAD
            void cancel_param_generator() {
                IF_VERBOSE(1, verbose_stream() << "Canceling param generator\n");
                p.m_param_generator->cancel();
            }
=======
            void init_parameters_state();
>>>>>>> eb56ac48

        public:
            batch_manager(ast_manager& m, parallel& p) : m(m), p(p), m_search_tree(expr_ref(m)) { }

            void initialize();

            void set_unsat(ast_translation& l2g, expr_ref_vector const& unsat_core);
            void set_sat(ast_translation& l2g, model& m);
            void set_exception(std::string const& msg);
            void set_exception(unsigned error_code);
            void set_param_state(params_ref const& p) { 
              m_param_state.copy(p); 
              IF_VERBOSE(1, verbose_stream() << "Batch manager updated param state\n");
            }
            void get_param_state(params_ref &p);
            void collect_statistics(::statistics& st) const;            

            bool get_cube(ast_translation& g2l, unsigned id, expr_ref_vector& cube, node*& n);
            void backtrack(ast_translation& l2g, expr_ref_vector const& core, node* n);
            void split(ast_translation& l2g, unsigned id, node* n, expr* atom);

            void collect_clause(ast_translation& l2g, unsigned source_worker_id, expr* clause);
            expr_ref_vector return_shared_clauses(ast_translation& g2l, unsigned& worker_limit, unsigned worker_id);

            lbool get_result() const;
        };

        // life cycle of 
        // 1. proof prefix with cubes
        // 2. restart N separate contexts to check N new permutations of parameters.
        //    - one of the contexts uses the current configuration.
        // 3. pick winner configuration if any are better than current.
        // 4. update current configuration with the winner

        class param_generator {
            struct unsigned_value {
                unsigned value;
                unsigned min_value;
                unsigned max_value;
            };
            using param_value = std::variant<unsigned_value, bool>;
            using param_values = vector<std::pair<symbol, param_value>>;

            parallel &p;
            batch_manager &b;
            ast_manager m;
            scoped_ptr<context> ctx;

            unsigned N = 4;  // number of prefix permutations to test (including current)
            unsigned m_max_prefix_conflicts = 1000; // todo- maybe make this adaptive to grow up to 1000 but start with a smaller base

            scoped_ptr<context> m_prefix_solver;
            vector<expr_ref_vector> m_recorded_cubes;
            params_ref m_p;
            param_values m_param_state;
            ast_translation m_l2g;

            params_ref apply_param_values(param_values const &pv);
            void init_param_state();
            void init_rdl_param_state();
            param_values mutate_param_state();
            void print_param_values(param_values const &pv) {
                for (auto const &kv : pv) {
                    std::visit([&](auto&& arg) {
                        using T = std::decay_t<decltype(arg)>;
                        if constexpr (std::is_same_v<T, unsigned_value>) {
                            IF_VERBOSE(1, verbose_stream() << kv.first << "=" << arg.value << " ");
                        } else if constexpr (std::is_same_v<T, bool>) {
                            IF_VERBOSE(1, verbose_stream() << kv.first << "=" << (arg ? "true" : "false") << " ");
                        }
                    }, kv.second);
                }
                IF_VERBOSE(1, verbose_stream() << "\n");
            }

        public:
            param_generator(parallel &p);
            lbool run_prefix_step();
            void protocol_iteration();
            void replay_proof_prefixes(unsigned max_conflicts_epsilon);
            void cancel();

            reslimit &limit() {
                return m.limit();
            }
        };

        class worker {
            struct config {
                unsigned m_threads_max_conflicts = 1000;
                bool m_share_units = true;
                bool m_share_conflicts = true;
                bool m_share_units_relevant_only = true;
                bool m_share_units_initial_only = true;
                double m_max_conflict_mul = 1.5;
                bool m_cube_initial_only = true;
                bool m_inprocessing = true;
                unsigned m_inprocessing_delay = 1;
                unsigned m_max_cube_depth = 20;
                unsigned m_max_conflicts = UINT_MAX;
            };

            using node = search_tree::node<cube_config>;

            unsigned id; // unique identifier for the worker
            parallel& p;
            batch_manager& b;
            ast_manager m;
            expr_ref_vector asms;
            smt_params m_smt_params;
            config m_config;
            random_gen m_rand;
            scoped_ptr<context> ctx;
            ast_translation m_g2l, m_l2g;

            unsigned m_num_shared_units = 0;
            unsigned m_num_initial_atoms = 0;
            unsigned m_shared_clause_limit = 0; // remembers the index into shared_clause_trail marking the boundary between "old" and "new" clauses to share
            
            expr_ref get_split_atom();

            lbool check_cube(expr_ref_vector const& cube);
            void share_units();

            void update_max_thread_conflicts() {
                m_config.m_threads_max_conflicts = (unsigned)(m_config.m_max_conflict_mul * m_config.m_threads_max_conflicts);
            } // allow for backoff scheme of conflicts within the thread for cube timeouts.

            void simplify();

        public:
            worker(unsigned id, parallel& p, expr_ref_vector const& _asms);
            void run();
            
            void collect_shared_clauses();

            void cancel();
            void collect_statistics(::statistics& st) const;

            reslimit& limit() {
                return m.limit();
            }

        };

        batch_manager m_batch_manager;
        scoped_ptr_vector<worker> m_workers;
        scoped_ptr<param_generator> m_param_generator;

    public:
        parallel(context& ctx) : 
            ctx(ctx),
            num_threads(std::min(
                (unsigned)std::thread::hardware_concurrency(),
                ctx.get_fparams().m_threads)),
            m_batch_manager(ctx.m, *this) {}

        lbool operator()(expr_ref_vector const& asms);
    };

}<|MERGE_RESOLUTION|>--- conflicted
+++ resolved
@@ -85,14 +85,10 @@
                     w->cancel();
             }
 
-<<<<<<< HEAD
             void cancel_param_generator() {
                 IF_VERBOSE(1, verbose_stream() << "Canceling param generator\n");
                 p.m_param_generator->cancel();
             }
-=======
-            void init_parameters_state();
->>>>>>> eb56ac48
 
         public:
             batch_manager(ast_manager& m, parallel& p) : m(m), p(p), m_search_tree(expr_ref(m)) { }
