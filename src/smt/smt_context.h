/*++
Copyright (c) 2006 Microsoft Corporation

Module Name:

    smt_context.h

Abstract:

    Logical context

Author:

    Leonardo de Moura (leonardo) 2008-02-18.

Revision History:

--*/
#pragma once

#include "ast/quantifier_stat.h"
#include "smt/smt_clause.h"
#include "smt/smt_setup.h"
#include "smt/smt_enode.h"
#include "smt/smt_cg_table.h"
#include "smt/smt_b_justification.h"
#include "smt/smt_eq_justification.h"
#include "smt/smt_justification.h"
#include "smt/smt_bool_var_data.h"
#include "smt/smt_clause_proof.h"
#include "smt/smt_theory.h"
#include "smt/smt_quantifier.h"
#include "smt/smt_statistics.h"
#include "smt/smt_conflict_resolution.h"
#include "smt/smt_relevancy.h"
#include "smt/smt_case_split_queue.h"
#include "smt/smt_almost_cg_table.h"
#include "smt/smt_failure.h"
#include "smt/smt_types.h"
#include "smt/dyn_ack.h"
#include "ast/ast_smt_pp.h"
#include "smt/watch_list.h"
#include "util/trail.h"
#include "util/ref.h"
#include "util/timer.h"
#include "util/statistics.h"
#include "smt/fingerprints.h"
#include "smt/proto_model/proto_model.h"
#include "smt/theory_user_propagator.h"
#include "model/model.h"
#include "solver/progress_callback.h"
#include "solver/assertions/asserted_formulas.h"
#include "smt/priority_queue.h"
#include "util/dlist.h"
#include <tuple>

// there is a significant space overhead with allocating 1000+ contexts in
// the case that each context only references a few expressions.
// Using a map instead of a vector for the literals can compress space
// consumption.
#define USE_BOOL_VAR_VECTOR 1

namespace smt {

    class model_generator;
    class context;

    struct oom_exception : public z3_error {
        oom_exception() : z3_error(ERR_MEMOUT) {}
    };

    struct enode_pp {
        context const& ctx;
        enode*   n;
        enode_pp(enode* n, context const& ctx): ctx(ctx), n(n) {}
    };

    struct replay_unit {
        expr_ref m_unit;
        bool     m_sign;
        bool     m_relevant;
    };

    class context {
        friend class model_generator;
        friend class lookahead;
        friend class parallel;
    public:
        statistics                  m_stats;

        std::ostream& display_last_failure(std::ostream& out) const;
        std::string last_failure_as_string() const;
        void set_reason_unknown(char const* msg) { m_unknown = msg; }
        void set_progress_callback(progress_callback *callback);


    protected:
        ast_manager &               m;
        smt_params &                m_fparams;
        params_ref                  m_params;
        ::statistics                m_aux_stats;
        setup                       m_setup;
        unsigned                    m_relevancy_lvl;
        timer                       m_timer;
        asserted_formulas           m_asserted_formulas;
        th_rewriter                 m_rewriter;
        scoped_ptr<quantifier_manager>   m_qmanager;
        scoped_ptr<model_generator>      m_model_generator;
        scoped_ptr<relevancy_propagator> m_relevancy_propagator;
        theory_user_propagator*          m_user_propagator;
        random_gen                  m_random;
        bool                        m_flushing; // (debug support) true when flushing
        mutable unsigned            m_lemma_id;
        progress_callback *         m_progress_callback;
        unsigned                    m_next_progress_sample;
        clause_proof                m_clause_proof;
        region                      m_region;
        fingerprint_set             m_fingerprints;

        expr_ref_vector             m_b_internalized_stack; // stack of the boolean expressions already internalized.
        // Remark: boolean expressions can also be internalized as
        // enodes. Examples: boolean expression nested in an
        // uninterpreted function.
        expr_ref_vector             m_e_internalized_stack; // stack of the expressions already internalized as enodes.
        quantifier_ref_vector       m_l_internalized_stack;

        ptr_vector<justification>   m_justifications;

        unsigned                    m_final_check_idx = 0; // circular counter used for implementing fairness

        bool                        m_is_auxiliary = false; // used to prevent unwanted information from being logged.
        class parallel*             m_par = nullptr;
        unsigned                    m_par_index = 0;
        bool                        m_internalizing_assertions = false;
        lbool                       m_internal_completed = l_undef;


        // -----------------------------------
        //
        // Equality & Uninterpreted functions
        //
        // -----------------------------------
        enode *                     m_true_enode;
        enode *                     m_false_enode;
        app2enode_t                 m_app2enode;    // app -> enode
        ptr_vector<enode>           m_enodes;
        plugin_manager<theory>      m_theories;     // mapping from theory_id -> theory
        ptr_vector<theory>          m_theory_set;   // set of theories for fast traversal
        vector<enode_vector>        m_decl2enodes;  // decl -> enode (for decls with arity > 0)
        enode_vector                m_empty_vector;
        cg_table                    m_cg_table;
        struct new_eq {
            enode *                 m_lhs;
            enode *                 m_rhs;
            eq_justification        m_justification;
            new_eq(enode * lhs, enode * rhs, eq_justification const & js):
                m_lhs(lhs), m_rhs(rhs), m_justification(js) {}
        };
        svector<new_eq>             m_eq_propagation_queue;
        struct new_th_eq {
            theory_id  m_th_id;
            theory_var m_lhs;
            theory_var m_rhs;
            new_th_eq(theory_id id, theory_var l, theory_var r):m_th_id(id), m_lhs(l), m_rhs(r) {}
        };
        svector<new_th_eq>          m_th_eq_propagation_queue;
        svector<new_th_eq>          m_th_diseq_propagation_queue;
#ifdef Z3DEBUG
        svector<new_th_eq>          m_propagated_th_eqs;
        svector<new_th_eq>          m_propagated_th_diseqs;
        svector<enode_pair>         m_diseq_vector;
#endif
        enode *                     m_is_diseq_tmp { nullptr }; // auxiliary enode used to find congruent equality atoms.

        tmp_enode                   m_tmp_enode;
        ptr_vector<almost_cg_table> m_almost_cg_tables; // temporary field for is_ext_diseq

        // -----------------------------------
        //
        // Boolean engine
        //
        // -----------------------------------
#if USE_BOOL_VAR_VECTOR
        svector<bool_var>           m_expr2bool_var;         // expr id -> bool_var
#else
        u_map<bool_var>             m_expr2bool_var;
#endif
        ptr_vector<expr>            m_bool_var2expr;         // bool_var -> expr
        signed_char_vector          m_assignment;  //!< mapping literal id -> assignment lbool
        vector<watch_list>          m_watches;     //!< per literal
        unsigned_vector             m_lit_occs;    //!< occurrence count of literals
        svector<bool_var_data>      m_bdata;       //!< mapping bool_var -> data
        svector<double>             m_activity;
        updatable_priority_queue::priority_queue<bool_var, double> m_pq_scores;

        struct lit_node : dll_base<lit_node> {
            literal lit;
            lit_node(literal l) : lit(l) { init(this); }
        };
        lit_node* m_dll_lits;

<<<<<<< HEAD
        svector<std::array<double, 2>> m_lit_scores; 
=======

        svector<double> m_lit_scores[2];
>>>>>>> 0ac6abf3

        clause_vector               m_aux_clauses;
        clause_vector               m_lemmas;
        vector<clause_vector>       m_clauses_to_reinit;
        vector<replay_unit>         m_units_to_reassert;
        literal_vector              m_assigned_literals;
        typedef std::pair<clause*, literal_vector> tmp_clause;
        vector<tmp_clause>          m_tmp_clauses;
        unsigned                    m_qhead { 0 };
        unsigned                    m_simp_qhead { 0 };
        int                         m_simp_counter { 0 }; //!< can become negative
        scoped_ptr<case_split_queue> m_case_split_queue;
        double                      m_bvar_inc { 1.0 };
        bool                        m_phase_cache_on { true };
        unsigned                    m_phase_counter { 0 }; //!< auxiliary variable used to decide when to turn on/off phase caching
        bool                        m_phase_default { false }; //!< default phase when using phase caching

        // A conflict is usually a single justification. That is, a justification
        // for false. If m_not_l is not null_literal, then m_conflict is a
        // justification for l, and the conflict is union of m_not_l and m_conflict;
        // m_empty_clause is set to ensure that an empty clause generated in deep scope 
        // levels survives to the base level.
        b_justification             m_conflict;
        literal                     m_not_l;
        scoped_ptr<conflict_resolution> m_conflict_resolution;
        proof_ref                   m_unsat_proof;


        literal_vector              m_atom_propagation_queue;

        obj_map<expr, unsigned>     m_cached_generation;
        obj_hashtable<expr>         m_cache_generation_visited;
        dyn_ack_manager             m_dyn_ack_manager;

        // -----------------------------------
        //
        // Model generation
        //
        // -----------------------------------
        proto_model_ref            m_proto_model;
        model_ref                  m_model;
        const char *               m_unknown;
        void                       mk_proto_model();
        void                       reset_model() { m_model = nullptr; m_proto_model = nullptr; }

        // -----------------------------------
        //
        // Unsat core extraction
        //
        // -----------------------------------
        typedef u_map<expr *>      literal2assumption;
        literal_vector             m_assumptions;
        literal2assumption         m_literal2assumption; // maps an expression associated with a literal to the original assumption
        expr_ref_vector            m_unsat_core;

        unsigned                   m_last_position_log { 0 };
        svector<size_t>            m_last_positions;

        // -----------------------------------
        //
        // Theory case split
        //
        // -----------------------------------
        uint_set m_all_th_case_split_literals;
        vector<literal_vector> m_th_case_split_sets;
        u_map< vector<literal_vector> > m_literal2casesplitsets; // returns the case split literal sets that a literal participates in


        // ----------------------------------
        //
        // Value initialization
        //
        // ----------------------------------
        vector<std::pair<expr_ref, expr_ref>> m_values;
        void initialize_value(expr* var, expr* value);


        // -----------------------------------
        //
        // Accessors
        //
        // -----------------------------------
    public:
        ast_manager & get_manager() const {
            return m;
        }

        th_rewriter & get_rewriter() {
            return m_rewriter;
        }

        smt_params & get_fparams() {
            return m_fparams;
        }

        params_ref const & get_params() {
            return m_params;
        }

        void updt_params(params_ref const& p);

        bool get_cancel_flag();

        void set_internal_completed() {
            if (m_internal_completed == l_undef)
                m_internal_completed = l_true;
        }

        region & get_region() {
            return m_region;
        }

        bool relevancy() const {
            return relevancy_lvl() > 0;
        }

        unsigned relevancy_lvl() const;

        enode * get_enode(expr const * n) const {
            SASSERT(e_internalized(n));
            return m_app2enode[n->get_id()];
        }

        void get_specrels(func_decl_set& rels) const;


        /**
           \brief Similar to get_enode, but returns 0 if n is to e_internalized.
        */
        enode * find_enode(expr const * n) const {
            return m_app2enode.get(n->get_id(), 0);
        }

        void reset_bool_vars() {
            m_expr2bool_var.reset();
        }

        bool_var get_bool_var(expr const * n) const {
            return m_expr2bool_var[n->get_id()];
        }

        bool_var get_bool_var(enode const * n) const {
            return get_bool_var(n->get_expr());
        }

        bool_var get_bool_var_of_id(unsigned id) const {
            return m_expr2bool_var[id];
        }

        bool_var get_bool_var_of_id_option(unsigned id) const {
            return m_expr2bool_var.get(id, null_bool_var);
        }

#if USE_BOOL_VAR_VECTOR

        void set_bool_var(unsigned id, bool_var v) {
            m_expr2bool_var.setx(id, v, null_bool_var);
        }
#else

        void set_bool_var(unsigned id, bool_var v) {
            if (v == null_bool_var) {
                m_expr2bool_var.erase(id);
            }
            else {
                m_expr2bool_var.insert(id, v);
            }
        }
#endif

        clause_vector const& get_lemmas() const { return m_lemmas; }

        literal get_literal(expr * n) const;

        bool has_enode(bool_var v) const {
            return m_bdata[v].is_enode();
        }

        enode * bool_var2enode(bool_var v) const {
            SASSERT(m_bdata[v].is_enode());
            return m_app2enode[m_bool_var2expr[v]->get_id()];
        }

        bool_var enode2bool_var(enode const * n) const {
            SASSERT(n->is_bool());
            SASSERT(n != m_false_enode);
            return get_bool_var_of_id(n->get_owner_id());
        }

        literal enode2literal(enode const * n) const {
            SASSERT(n->is_bool());
            return n == m_false_enode ? false_literal : literal(enode2bool_var(n));
        }

        unsigned get_num_bool_vars() const {
            return m_b_internalized_stack.size();
        }

        bool_var_data & get_bdata(bool_var v) {
            return m_bdata[v];
        }

        bool_var_data const & get_bdata(bool_var v) const {
            return m_bdata[v];
        }

        lbool get_lit_assignment(unsigned lit_idx) const {
            return static_cast<lbool>(m_assignment[lit_idx]);
        }

        lbool get_assignment(literal l) const {
            return get_lit_assignment(l.index());
        }

        lbool get_assignment(bool_var v) const {
            return get_assignment(literal(v));
        }

        literal_vector const & assigned_literals() const {
            return m_assigned_literals;
        }

        watch_list const& get_watch(literal l) const {
            return m_watches[l.index()];
        }

        lbool get_assignment(expr * n) const;

        // Similar to get_assignment, but returns l_undef if n is not internalized.
        lbool find_assignment(expr * n) const;

        lbool get_assignment(enode * n) const;

        void get_assignments(expr_ref_vector& assignments);

        b_justification get_justification(bool_var v) const {
            return get_bdata(v).justification();
        }

        void set_justification(bool_var v, bool_var_data& d, b_justification const& j);

        bool has_th_justification(bool_var v, theory_id th_id) const {
            b_justification js = get_justification(v);
            return js.get_kind() == b_justification::JUSTIFICATION && js.get_justification()->get_from_theory() == th_id;
        }

        void set_random_seed(unsigned s) { m_random.set_seed(s); }

        int get_random_value() { return m_random(); }

        bool is_searching() const { return m_searching; }

        svector<double> const & get_activity_vector() const { return m_activity; }

        double get_activity(bool_var v) const { return m_activity[v]; }

        void set_activity(bool_var v, double act) { m_activity[v] = act; }

        void activity_changed(bool_var v, bool increased) {
            if (increased) {
                m_case_split_queue->activity_increased_eh(v);
            }
            else {
                m_case_split_queue->activity_decreased_eh(v);
            }
        }

        bool is_assumption(bool_var v) const {
            return get_bdata(v).m_assumption;
        }

        bool is_assumption(literal l) const {
            return is_assumption(l.var());
        }

        bool is_marked(bool_var v) const {
            return get_bdata(v).m_mark;
        }

        void set_mark(bool_var v) {
            SASSERT(!is_marked(v));
            get_bdata(v).m_mark = true;
        }

        void unset_mark(bool_var v) {
            SASSERT(is_marked(v));
            get_bdata(v).m_mark = false;
        }

        /**
           \brief Return the scope level when v was assigned.
        */
        unsigned get_assign_level(bool_var v) const {
            return get_bdata(v).m_scope_lvl;
        }

        unsigned get_assign_level(literal l) const {
            return get_assign_level(l.var());
        }

        /**
           \brief Return the scope level when v was internalized.
        */
        unsigned get_intern_level(bool_var v) const {
            return get_bdata(v).get_intern_level();
        }

        theory * get_theory(theory_id th_id) const {
            return m_theories.get_plugin(th_id);
        }
        
        ptr_vector<theory> const& theories() const { return m_theories.plugins(); }

        ptr_vector<theory>::const_iterator begin_theories() const {
            return m_theories.begin();
        }

        ptr_vector<theory>::const_iterator end_theories() const {
            return m_theories.end();
        }

        unsigned get_scope_level() const {
            return m_scope_lvl;
        }

        unsigned get_base_level() const {
            return m_base_lvl;
        }

        bool at_base_level() const {
            return m_scope_lvl == m_base_lvl;
        }

        unsigned get_search_level() const {
            return m_search_lvl;
        }

        bool at_search_level() const {
            return m_scope_lvl == m_search_lvl;
        }

        bool tracking_assumptions() const {
            return !m_assumptions.empty() && m_search_lvl > m_base_lvl;
        }

        expr * bool_var2expr(bool_var v) const {
            return m_bool_var2expr[v];
        }

        void literal2expr(literal l, expr_ref & result) const {
            if (l == true_literal)
                result = m.mk_true();
            else if (l == false_literal)
                result = m.mk_false();
            else if (l.sign())
                result = m.mk_not(bool_var2expr(l.var()));
            else
                result = bool_var2expr(l.var());
        }

        expr_ref literal2expr(literal l) const {
            expr_ref result(m);
            literal2expr(l, result);
            return result;
        }

        bool is_true(enode const * n) const {
            return n == m_true_enode;
        }

        bool is_false(enode const * n) const {
            return n == m_false_enode;
        }

        unsigned get_num_enodes_of(func_decl const * decl) const {
            unsigned id = decl->get_small_id();
            return id < m_decl2enodes.size() ? m_decl2enodes[id].size() : 0;
        }

        enode_vector const& enodes_of(func_decl const * d) const {
            unsigned id = d->get_small_id();
            return id < m_decl2enodes.size() ? m_decl2enodes[id] : m_empty_vector;
        }

        enode_vector::const_iterator begin_enodes_of(func_decl const * decl) const {
            unsigned id = decl->get_small_id();
            return id < m_decl2enodes.size() ? m_decl2enodes[id].begin() : nullptr;
        }

        enode_vector::const_iterator end_enodes_of(func_decl const * decl) const {
            unsigned id = decl->get_small_id();
            return id < m_decl2enodes.size() ? m_decl2enodes[id].end() : nullptr;
        }

        ptr_vector<enode> const& enodes() const { return m_enodes; }

        ptr_vector<enode>::const_iterator begin_enodes() const {
            return m_enodes.begin();
        }

        ptr_vector<enode>::const_iterator end_enodes() const {
            return m_enodes.end();
        }

        unsigned get_generation(quantifier * q) const {
            return m_qmanager->get_generation(q);
        }

        /**
           \brief Return true if the logical context internalized universal quantifiers.
        */
        bool internalized_quantifiers() const {
            return !m_qmanager->empty();
        }

        /**
           \brief Return true if the logical context internalized or will internalize universal quantifiers.
        */
        bool has_quantifiers() const {
            return m_asserted_formulas.has_quantifiers();
        }

        fingerprint * add_fingerprint(void * data, unsigned data_hash, unsigned num_args, enode * const * args, expr* def = nullptr) {
            return m_fingerprints.insert(data, data_hash, num_args, args, def);
        }

        theory_id get_var_theory(bool_var v) const {
            return get_bdata(v).get_theory();
        }

        /** 
         * flag to toggle quantifier tracing.
         */
        bool m_coming_from_quant { false };


        friend class set_var_theory_trail;
        void set_var_theory(bool_var v, theory_id tid);


        bool has_sls_model();

        // -----------------------------------
        //
        // Backtracking support
        //
        // -----------------------------------
    protected:
        typedef ptr_vector<trail >   trail_stack;
        trail_stack                           m_trail_stack;
#ifdef Z3DEBUG
        bool                                  m_trail_enabled { true };
#endif

    public:
        template<typename TrailObject>
        void push_trail(const TrailObject & obj) {
            SASSERT(m_trail_enabled);
            m_trail_stack.push_back(new (m_region) TrailObject(obj));
        }

        void push_trail_ptr(trail * ptr) {
            m_trail_stack.push_back(ptr);
        }

    protected:

        unsigned                    m_scope_lvl { 0 };
        unsigned                    m_base_lvl { 0 };
        unsigned                    m_search_lvl { 0 }; // It is greater than m_base_lvl when assumptions are used.  Otherwise, it is equals to m_base_lvl
        struct scope {
            unsigned                m_assigned_literals_lim;
            unsigned                m_trail_stack_lim;
            unsigned                m_aux_clauses_lim;
            unsigned                m_justifications_lim;
            unsigned                m_units_to_reassert_lim;
        };
        struct base_scope {
            unsigned                m_lemmas_lim;
            unsigned                m_simp_qhead_lim;
            unsigned                m_inconsistent;
        };

        svector<scope>              m_scopes;
        svector<base_scope>         m_base_scopes;

        void push_scope();

        unsigned pop_scope_core(unsigned num_scopes);

        void pop_scope(unsigned num_scopes);

        void undo_trail_stack(unsigned old_size);

        void unassign_vars(unsigned old_lim);

        void remove_watch_literal(clause * cls, unsigned idx);

        void remove_cls_occs(clause * cls);

        void del_clause(bool log, clause * cls);

        void del_clauses(clause_vector & v, unsigned old_size);

        void del_justifications(ptr_vector<justification> & justifications, unsigned old_lim);

        bool is_unit_clause(clause const * c) const;

        bool is_empty_clause(clause const * c) const;

        void cache_generation(unsigned new_scope_lvl);

        void cache_generation(clause const * cls, unsigned new_scope_lvl);

        void cache_generation(unsigned num_lits, literal const * lits, unsigned new_scope_lvl);

        void cache_generation(expr * n, unsigned new_scope_lvl);

        void reset_cache_generation();

        void reinit_clauses(unsigned num_scopes, unsigned num_bool_vars);

        void reassert_units(unsigned units_to_reassert_lim);

    public:
        // \brief exposed for PB solver to participate in GC

        void remove_watch(bool_var v);

        // -----------------------------------
        //
        // Internalization
        //
        // -----------------------------------
    public:
        bool b_internalized(expr const * n) const {
            return get_bool_var_of_id_option(n->get_id()) != null_bool_var;
        }

        bool lit_internalized(expr const * n) const {
            return m.is_false(n) || (m.is_not(n) ? b_internalized(to_app(n)->get_arg(0)) : b_internalized(n));
        }

        bool e_internalized(expr const * n) const {
            return m_app2enode.get(n->get_id(), 0) != 0;
        }

        unsigned get_num_b_internalized() const {
            return m_b_internalized_stack.size();
        }

        expr * get_b_internalized(unsigned idx) const {
            return  m_b_internalized_stack.get(idx);
        }

        unsigned get_num_e_internalized() const {
            return m_e_internalized_stack.size();
        }

        expr * get_e_internalized(unsigned idx) const {
            return  m_e_internalized_stack.get(idx);
        }

        /**
           \brief Return the position (in the assignment stack) of the decision literal at the given scope level.
        */
        unsigned get_decision_literal_pos(unsigned scope_lvl) const {
            SASSERT(scope_lvl > m_base_lvl);
            return m_scopes[scope_lvl - 1].m_assigned_literals_lim;
        }

    protected:
        unsigned m_generation { 0 }; //!< temporary variable used during internalization

    public:
        bool binary_clause_opt_enabled() const {
            return !m.proofs_enabled() && m_fparams.m_binary_clause_opt;
        }
    protected:
        bool_var_data & get_bdata(expr const * n) {
            return get_bdata(get_bool_var(n));
        }

        bool_var_data const & get_bdata(expr const * n) const {
            return get_bdata(get_bool_var(n));
        }

        typedef std::pair<expr *, bool> expr_bool_pair;

        void ts_visit_child(expr * n, bool gate_ctx, svector<expr_bool_pair> & todo, bool & visited);

        bool ts_visit_children(expr * n, bool gate_ctx, svector<expr_bool_pair> & todo);

        svector<expr_bool_pair> ts_todo;
        char_vector       tcolors;
        char_vector       fcolors;

        bool should_internalize_rec(expr* e) const;

        void top_sort_expr(expr* const* exprs, unsigned num_exprs, svector<expr_bool_pair> & sorted_exprs);

        void internalize_rec(expr * n, bool gate_ctx);

        void internalize_deep(expr * n);
        void internalize_deep(expr* const* n, unsigned num_exprs);

        void assert_default(expr * n, proof * pr);

        void assert_distinct(app * n, proof * pr);

        void internalize_formula(expr * n, bool gate_ctx);

        void internalize_eq(app * n, bool gate_ctx);

        void internalize_distinct(app * n, bool gate_ctx);

        bool internalize_theory_atom(app * n, bool gate_ctx);

        void internalize_quantifier(quantifier * q, bool gate_ctx);

        obj_map<enode, quantifier*> m_lambdas;

        bool has_lambda();

        void internalize_lambda(quantifier * q);

        void internalize_formula_core(app * n, bool gate_ctx);

        void set_merge_tf(enode * n, bool_var v, bool is_new_var);

        friend class set_enode_flag_trail;

    public:
        
        void set_enode_flag(bool_var v, bool is_new_var);

    protected:
        void internalize_term(app * n);

        void internalize_ite_term(app * n);

        bool internalize_theory_term(app * n);

        void internalize_uninterpreted(app * n);

        friend class mk_bool_var_trail;
        class mk_bool_var_trail : public trail {
            context& ctx;
        public:
            mk_bool_var_trail(context& ctx) :ctx(ctx) {}
            void undo() override { ctx.undo_mk_bool_var(); }
        };
        mk_bool_var_trail   m_mk_bool_var_trail;
        void undo_mk_bool_var();

        friend class mk_enode_trail;
        class mk_enode_trail : public trail {
            context& ctx;
        public:
            mk_enode_trail(context& ctx) :ctx(ctx) {}
            void undo() override { ctx.undo_mk_enode(); }
        };
        mk_enode_trail   m_mk_enode_trail;
        void undo_mk_enode();

        friend class mk_lambda_trail;
        class mk_lambda_trail : public trail {
            context& ctx;
        public:
            mk_lambda_trail(context& ctx) :ctx(ctx) {}
            void undo() override { ctx.undo_mk_lambda(); }
        };
        mk_lambda_trail   m_mk_lambda_trail;
        void undo_mk_lambda();


        void apply_sort_cnstr(app * term, enode * e);

        bool simplify_aux_clause_literals(unsigned & num_lits, literal * lits, literal_buffer & simp_lits);

        bool simplify_aux_lemma_literals(unsigned & num_lits, literal * lits);

        void mark_for_reinit(clause * cls, unsigned scope_lvl, bool reinternalize_atoms);

        unsigned get_max_iscope_lvl(unsigned num_lits, literal const * lits) const;

        bool use_binary_clause_opt(literal l1, literal l2, bool lemma) const;

        int select_learned_watch_lit(clause const * cls) const;

        int select_watch_lit(clause const * cls, int starting_at) const;

        void add_watch_literal(clause * cls, unsigned idx);

        proof * mk_clause_def_axiom(unsigned num_lits, literal * lits, expr * root_gate);

    public:
        void mk_gate_clause(unsigned num_lits, literal * lits);

        void mk_gate_clause(literal l1, literal l2);

        void mk_gate_clause(literal l1, literal l2, literal l3);

        void mk_gate_clause(literal l1, literal l2, literal l3, literal l4);

    protected:
        void mk_root_clause(unsigned num_lits, literal * lits, proof * pr);

        void mk_root_clause(literal l1, literal l2, proof * pr);

        void mk_root_clause(literal l1, literal l2, literal l3, proof * pr);

        void add_and_rel_watches(app * n);

        void add_or_rel_watches(app * n);

        void add_implies_rel_watches(app* n);

        void add_ite_rel_watches(app * n);

        void mk_not_cnstr(app * n);

        void mk_and_cnstr(app * n);

        void mk_or_cnstr(app * n);

        void mk_implies_cnstr(app* n);

        void mk_iff_cnstr(app * n, bool sign);

        void mk_ite_cnstr(app * n);

        bool track_occs() const { return m_fparams.m_phase_selection == PS_OCCURRENCE; }
        
        void dec_ref(literal l);

        void inc_ref(literal l);

        void remove_lit_occs(clause const& cls, unsigned num_bool_vars);

        void add_lit_occs(clause const& cls);

        ast_pp_util m_lemma_visitor;
        void dump_lemma(unsigned n, literal const* lits);
        void dump_axiom(unsigned n, literal const* lits);
        void add_scores(unsigned n, literal const* lits);
        void reset_scores() {
            for (auto& e : m_lit_scores[0])
                e = 0;
            for (auto& e : m_lit_scores[1])
                e = 0;
            m_pq_scores.clear();  // Clear the priority queue heap as well
        }
        double get_score(literal l) const {
            return m_lit_scores[l.sign()][l.var()];
        }
    public:        

        void ensure_internalized(expr* e);

        void internalize(expr * n, bool gate_ctx);
        void internalize(expr* const* exprs, unsigned num_exprs, bool gate_ctx);

        void internalize(expr * n, bool gate_ctx, unsigned generation);

        clause * mk_clause(unsigned num_lits, literal * lits, justification * j, clause_kind k = CLS_AUX, clause_del_eh * del_eh = nullptr);

        void mk_clause(literal l1, literal l2, justification * j);

        void mk_clause(literal l1, literal l2, literal l3, justification * j);

        void mk_th_clause(theory_id tid, unsigned num_lits, literal * lits, unsigned num_params, parameter * params, clause_kind k);

        void mk_th_axiom(theory_id tid, unsigned num_lits, literal * lits, unsigned num_params = 0, parameter * params = nullptr) {
            mk_th_clause(tid, num_lits, lits, num_params, params, CLS_TH_AXIOM);
        }

        void mk_th_axiom(theory_id tid, literal l1, unsigned num_params = 0, parameter * params = nullptr);

        void mk_th_axiom(theory_id tid, literal l1, literal l2, unsigned num_params = 0, parameter * params = nullptr);

        void mk_th_axiom(theory_id tid, literal l1, literal l2, literal l3, unsigned num_params = 0, parameter * params = nullptr);

        void mk_th_axiom(theory_id tid, literal_vector const& ls, unsigned num_params = 0, parameter * params = nullptr) {
            mk_th_axiom(tid, ls.size(), ls.data(), num_params, params);
        }

        void mk_th_lemma(theory_id tid, literal l1, literal l2, unsigned num_params = 0, parameter * params = nullptr) {
            literal ls[2] = { l1, l2 };
            mk_th_lemma(tid, 2, ls, num_params, params);
        }

        void mk_th_lemma(theory_id tid, literal l1, literal l2, literal l3, unsigned num_params = 0, parameter * params = nullptr) {
            literal ls[3] = { l1, l2, l3 };
            mk_th_lemma(tid, 3, ls, num_params, params);
        }

        void mk_th_lemma(theory_id tid, unsigned num_lits, literal * lits, unsigned num_params = 0, parameter * params = nullptr) {
            mk_th_clause(tid, num_lits, lits, num_params, params, CLS_TH_LEMMA);
        }

        void mk_th_lemma(theory_id tid, literal_vector const& ls, unsigned num_params = 0, parameter * params = nullptr) {
            mk_th_lemma(tid, ls.size(), ls.data(), num_params, params);
        }

        /*
         * Provide a hint to the core solver that the specified literals form a "theory case split".
         * The core solver will enforce the condition that exactly one of these literals can be
         * assigned 'true' at any time.
         * We assume that the theory solver has already asserted the disjunction of these literals
         * or some other axiom that means at least one of them must be assigned 'true'.
         */
        void mk_th_case_split(unsigned num_lits, literal * lits);


        /*
         * Provide a hint to the branching heuristic about the priority of a "theory-aware literal".
         * Literals marked in this way will always be branched on before unmarked literals,
         * starting with the literal having the highest priority.
         */
        void add_theory_aware_branching_info(bool_var v, double priority, lbool phase);

    public:

        // helper function for trail
        void undo_th_case_split(literal l);

        bool propagate_th_case_split(unsigned qhead);

        bool_var mk_bool_var(expr * n);

        enode * mk_enode(app * n, bool suppress_args, bool merge_tf, bool cgc_enabled);

        void attach_th_var(enode * n, theory * th, theory_var v);

        template<typename Justification>
        justification * mk_justification(Justification const & j) {
            justification * js = new (m_region) Justification(j);
            SASSERT(js->in_region());
            if (js->has_del_eh())
                m_justifications.push_back(js);
            return js;
        }

        // -----------------------------------
        //
        // Engine
        //
        // -----------------------------------
    protected:
        lbool              m_last_search_result { l_undef };
        failure            m_last_search_failure { UNKNOWN };
        ptr_vector<theory> m_incomplete_theories; //!< theories that failed to produce a model
        bool               m_searching { false };
        unsigned           m_num_conflicts;
        unsigned           m_num_conflicts_since_restart;
        unsigned           m_num_conflicts_since_lemma_gc;
        unsigned           m_num_restarts;
        unsigned           m_num_simplifications;
        unsigned           m_restart_threshold;
        unsigned           m_restart_outer_threshold;
        unsigned           m_luby_idx;
        double             m_agility;
        unsigned           m_lemma_gc_threshold;

        void assign_core(literal l, b_justification j, bool decision = false);
        void trace_assign(literal l, b_justification j, bool decision) const;

    public:
        void assign(literal l, const b_justification & j, bool decision = false) {
            SASSERT(l != false_literal);
            SASSERT(l != null_literal);
            switch (get_assignment(l)) {
            case l_false:
                set_conflict(j, ~l);
                break;
            case l_undef:
                assign_core(l, j, decision);
                break;
            case l_true:
                return;
            }
        }

        void assign(literal l, justification * j, bool decision = false) {
            assign(l, j ? b_justification(j) : b_justification::mk_axiom(), decision);
        }

        friend class set_true_first_trail;
        void set_true_first_flag(bool_var v);

        bool try_true_first(bool_var v) const { return get_bdata(v).try_true_first(); }

        bool assume_eq(enode * lhs, enode * rhs);

        bool is_shared(enode * n) const;

        bool is_beta_redex(enode* p, enode* n) const;

        void assign_eq(enode * lhs, enode * rhs, eq_justification const & js) {
            push_eq(lhs, rhs, js);
        }

        /**
           \brief Force the given phase next time we case split v.
           This method has no effect if phase caching is disabled.
        */
        void force_phase(bool_var v, bool phase) {
            bool_var_data & d   = get_bdata(v);
            d.m_phase_available = true;
            d.m_phase           = phase;
        }

        void force_phase(literal l) {
            force_phase(l.var(), !l.sign());
        }

        bool contains_instance(quantifier * q, unsigned num_bindings, enode * const * bindings);

        bool add_instance(quantifier * q, app * pat, unsigned num_bindings, enode * const * bindings, expr* def, unsigned max_generation,
                          unsigned min_top_generation, unsigned max_top_generation, vector<std::tuple<enode *, enode*>> & used_enodes /*gives the equalities used for the pattern match, see mam.cpp for more info*/);

        void set_global_generation(unsigned generation) { m_generation = generation; }

#ifdef Z3DEBUG
        bool slow_contains_instance(quantifier const * q, unsigned num_bindings, enode * const * bindings) const {
            return m_fingerprints.slow_contains(q, q->get_id(), num_bindings, bindings);
        }
#endif

        void add_eq(enode * n1, enode * n2, eq_justification js);

    protected:
        void push_new_th_eq(theory_id th, theory_var lhs, theory_var rhs);

        void push_new_th_diseq(theory_id th, theory_var lhs, theory_var rhs);

        friend class add_eq_trail;


        void remove_parents_from_cg_table(enode * r1);

        void reinsert_parents_into_cg_table(enode * r1, enode * r2, enode * n1, enode * n2, eq_justification js);

        void invert_trans(enode * n);

        theory_var get_closest_var(enode * n, theory_id th_id);

        void merge_theory_vars(enode * r2, enode * r1, eq_justification js);

        void propagate_bool_enode_assignment(enode * r1, enode * r2, enode * n1, enode * n2);

        void propagate_bool_enode_assignment_core(enode * source, enode * target);

        void undo_add_eq(enode * r1, enode * n1, unsigned r2_num_parents);

        void restore_theory_vars(enode * r2, enode * r1);

        void push_eq(enode * lhs, enode * rhs, eq_justification const & js) {
            if (lhs->get_root() != rhs->get_root()) {
                SASSERT(lhs->get_expr()->get_sort() == rhs->get_expr()->get_sort());
                m_eq_propagation_queue.push_back(new_eq(lhs, rhs, js));
            }
        }

        void push_new_congruence(enode * n1, enode * n2, bool used_commutativity) {
            SASSERT(n1->m_cg == n2);
            // if (is_relevant(n1)) mark_as_relevant(n2);
            push_eq(n1, n2, eq_justification::mk_cg(used_commutativity));
        }

        bool add_diseq(enode * n1, enode * n2);

        void assign_quantifier(quantifier * q);

        void set_conflict(const b_justification & js, literal not_l);

        void set_conflict(const b_justification & js) {
            set_conflict(js, null_literal);
        }

    public:
        void set_conflict(justification * js) {
            SASSERT(js);
            set_conflict(b_justification(js));
        }

        bool inconsistent() const {
            return m_conflict != null_b_justification ||
                m_asserted_formulas.inconsistent();
        }

        bool has_case_splits();

        unsigned get_num_conflicts() const {
            return m_num_conflicts;
        }

        static bool is_eq(enode const * n1, enode const * n2) { return n1->get_root() == n2->get_root(); }

        bool is_diseq(enode * n1, enode * n2) const;

        bool is_diseq_slow(enode * n1, enode * n2) const;

        bool is_ext_diseq(enode * n1, enode * n2, unsigned depth);

        enode * get_enode_eq_to(func_decl * f, unsigned num_args, enode * const * args);

        bool guess(bool_var var, lbool phase);

    protected:
        bool m_has_case_split = true;
        bool decide();

        void update_phase_cache_counter();

#define ACTIVITY_LIMIT 1e100
#define INV_ACTIVITY_LIMIT 1e-100

        void rescale_bool_var_activity();

    public:
        void inc_bvar_activity(bool_var v, double inc = 1.0) {
            double & act = m_activity[v];
            act += m_bvar_inc * inc;
            if (act > ACTIVITY_LIMIT)
                rescale_bool_var_activity();
            m_case_split_queue->activity_increased_eh(v);
            TRACE(case_split, tout << "v" << v << " " << m_bvar_inc << " -> " << act << "\n";);
        }

    protected:

        void decay_bvar_activity() {
            m_bvar_inc *= m_fparams.m_inv_decay;
        }

        bool simplify_clause(clause& cls);

        unsigned simplify_clauses(clause_vector & clauses, unsigned starting_at);

        void simplify_clauses();

        /**
           \brief Return true if the give clause is justifying some literal.
        */
        bool is_justifying(clause * cls) const {
            for (unsigned i = 0; i < 2; i++) {
                b_justification js;
                js = get_justification((*cls)[i].var());
                if (js.get_kind() == b_justification::CLAUSE && js.get_clause() == cls)
                    return true;
            }
            return false;
        }

        bool can_delete(clause * cls) const {
            if (cls->in_reinit_stack())
                return false;
            return !is_justifying(cls);
        }

        void del_inactive_lemmas();

        void del_inactive_lemmas1();

        void del_inactive_lemmas2();

        bool more_than_k_unassigned_literals(clause * cls, unsigned k);


        void asserted_inconsistent();

        bool validate_assumptions(expr_ref_vector const& asms);

        void init_assumptions(expr_ref_vector const& asms);

        void init_clause(expr_ref_vector const& clause);

        lbool decide_clause();

        void reset_tmp_clauses();

        void reset_assumptions();

        void add_theory_assumptions(expr_ref_vector & theory_assumptions);

        lbool mk_unsat_core(lbool result);
        
        bool should_research(lbool result);

        void validate_unsat_core();

        void init_search();

        void end_search();

        lbool search();

        void inc_limits();

        bool restart(lbool& status, unsigned curr_lvl);

        void tick(unsigned & counter) const;

        lbool bounded_search();

        final_check_status final_check();

        void check_proof(proof * pr);

        void forget_phase_of_vars_in_current_level();

        virtual bool resolve_conflict();


        // -----------------------------------
        //
        // Propagation
        //
        // -----------------------------------
    protected:
        bool bcp();

        bool propagate_eqs();

        bool propagate_atoms();

        void push_new_th_diseqs(enode * r, theory_var v, theory * th);

        void propagate_bool_var_enode(bool_var v);

        bool is_relevant_core(expr * n) const { return m_relevancy_propagator->is_relevant(n); }

        bool_vector  m_relevant_conflict_literals;
        void record_relevancy(unsigned n, literal const* lits);
        void restore_relevancy(unsigned n, literal const* lits);

    public:
        // event handler for relevancy_propagator class
        void relevant_eh(expr * n);

        bool is_relevant(expr * n) const {
            return !relevancy() || is_relevant_core(n);
        }

        bool is_relevant(enode * n) const {
            return is_relevant(n->get_expr());
        }

        bool is_relevant(bool_var v) const {
            return is_relevant(bool_var2expr(v));
        }

        bool is_relevant(literal l) const {
            SASSERT(l != true_literal && l != false_literal);
            return is_relevant(l.var());
        }

        bool is_relevant_core(literal l) const {
            return is_relevant_core(bool_var2expr(l.var()));
        }

        void mark_as_relevant(expr * n) { m_relevancy_propagator->mark_as_relevant(n); m_relevancy_propagator->propagate(); }

        void mark_as_relevant(enode * n) { mark_as_relevant(n->get_expr()); }

        void mark_as_relevant(bool_var v) { mark_as_relevant(bool_var2expr(v)); }

        void mark_as_relevant(literal l) { mark_as_relevant(l.var()); }

        template<typename Eh>
        relevancy_eh * mk_relevancy_eh(Eh const & eh) {
            return m_relevancy_propagator->mk_relevancy_eh(eh);
        }

        void add_relevancy_eh(expr * source, relevancy_eh * eh) { m_relevancy_propagator->add_handler(source, eh); }
        void add_relevancy_dependency(expr * source, expr * target) { m_relevancy_propagator->add_dependency(source, target); }
        void add_rel_watch(literal l, relevancy_eh * eh) { m_relevancy_propagator->add_watch(bool_var2expr(l.var()), !l.sign(), eh); }
        void add_rel_watch(literal l, expr * n) { m_relevancy_propagator->add_watch(bool_var2expr(l.var()), !l.sign(), n); }

    protected:
        lbool get_assignment_core(expr * n) const;

        void propagate_relevancy(unsigned qhead);

        bool propagate_theories();

        void propagate_th_eqs();

        void propagate_th_diseqs();

        bool can_theories_propagate() const;

        bool propagate();

        void add_rec_funs_to_model();

    public:
        bool can_propagate() const;


        // -----------------------------------
        //
        // Value extraction and solving
        //
        // -----------------------------------
    public:
        bool get_value(enode * n, expr_ref & value);

        void solve_for(vector<solution>& sol);

        // -----------------------------------
        //
        // Pretty Printing
        //
        // -----------------------------------
    protected:
        ast_mark m_pp_visited;

        ast_mark & get_pp_visited() const {  return const_cast<ast_mark&>(m_pp_visited); }

    public:
        void display_enode_defs(std::ostream & out) const;

        void display_bool_var_defs(std::ostream & out) const;

        void display_asserted_formulas(std::ostream & out) const;

        enode_pp pp(enode* n) { return enode_pp(n, *this); }

        std::ostream& display_literal(std::ostream & out, literal l) const;

        std::ostream& display_detailed_literal(std::ostream & out, literal l) const { return smt::display(out, l, m, m_bool_var2expr.data()); }

        void display_literal_info(std::ostream & out, literal l) const;

        std::ostream& display_literals(std::ostream & out, unsigned num_lits, literal const * lits) const;

        std::ostream& display_literals(std::ostream & out, literal_vector const& lits) const {
            return display_literals(out, lits.size(), lits.data());
        }

        std::ostream& display_literal_smt2(std::ostream& out, literal lit) const;

        std::ostream& display_literals_smt2(std::ostream& out, literal l1, literal l2) const { literal ls[2] = { l1, l2 }; return display_literals_smt2(out, 2, ls); }

        std::ostream& display_literals_smt2(std::ostream& out, unsigned num_lits, literal const* lits) const;

        std::ostream& display_literals_smt2(std::ostream& out, literal_vector const& ls) const { return display_literals_smt2(out, ls.size(), ls.data()); }

        std::ostream& display_literal_verbose(std::ostream & out, literal lit) const;

        std::ostream& display_literals_verbose(std::ostream & out, unsigned num_lits, literal const * lits) const;
        
        std::ostream& display_literals_verbose(std::ostream & out, literal_vector const& lits) const {
            return display_literals_verbose(out, lits.size(), lits.data());
        }

        void display_watch_list(std::ostream & out, literal l) const;

        void display_watch_lists(std::ostream & out) const;

        std::ostream& display_clause_detail(std::ostream & out, clause const * cls) const;

        std::ostream& display_clause(std::ostream & out, clause const * cls) const;

        std::ostream& display_clause_smt2(std::ostream & out, clause const& cls) const;

        std::ostream& display_clauses(std::ostream & out, ptr_vector<clause> const & v) const;

        std::ostream& display_binary_clauses(std::ostream & out) const;

        void display_assignment(std::ostream & out) const;

        void display_eqc(std::ostream & out) const;

        void display_app_enode_map(std::ostream & out) const;

        void display_expr_bool_var_map(std::ostream & out) const;

        void display_relevant_exprs(std::ostream & out) const;

        void display_theories(std::ostream & out) const;

        void display_eq_detail(std::ostream & out, enode * n) const;

        void display_parent_eqs(std::ostream & out, enode * n) const;

        void display_hot_bool_vars(std::ostream & out) const;

        void display_lemma_as_smt_problem(std::ostream & out, unsigned num_antecedents, literal const * antecedents, literal consequent = false_literal, symbol const& logic = symbol::null) const;

        unsigned display_lemma_as_smt_problem(unsigned num_antecedents, literal const * antecedents, literal consequent = false_literal, symbol const& logic = symbol::null) const;
        void display_lemma_as_smt_problem(std::ostream & out, unsigned num_antecedents, literal const * antecedents,
                                          unsigned num_antecedent_eqs, enode_pair const * antecedent_eqs,
                                          literal consequent = false_literal, symbol const& logic = symbol::null, enode* x = nullptr, enode* y = nullptr) const;

        unsigned display_lemma_as_smt_problem(unsigned num_antecedents, literal const * antecedents,
                                          unsigned num_antecedent_eqs, enode_pair const * antecedent_eqs,
                                          literal consequent = false_literal, symbol const& logic = symbol::null) const;

        std::string mk_lemma_name() const;

        void display_assignment_as_smtlib2(std::ostream& out, symbol const& logic = symbol::null) const;

        void display_normalized_enodes(std::ostream & out) const;

        void display_enodes_lbls(std::ostream & out) const;

        void display_decl2enodes(std::ostream & out) const;

        void display_subexprs_info(std::ostream & out, expr * n) const;

        void display_var_occs_histogram(std::ostream & out) const;

        void display_num_min_occs(std::ostream & out) const;

        void display_profile_res_sub(std::ostream & out) const;

        void display_profile(std::ostream & out) const;

        std::ostream& display(std::ostream& out, b_justification j) const;

        std::ostream& display_compact_j(std::ostream& out, b_justification j) const;

        // -----------------------------------
        //
        // Debugging support
        //
        // -----------------------------------
    protected:
#ifdef Z3DEBUG
        bool is_watching_clause(literal l, clause const * cls) const;

        bool check_clause(clause const * cls) const;

        bool check_clauses(clause_vector const & v) const;

        bool check_watch_list(literal l) const;

        bool check_watch_list(unsigned l_idx) const;

        bool check_bin_watch_lists() const;

        bool check_enode(enode * n) const;

        bool check_enodes() const;

        bool check_invariant() const;

        bool check_eqc_bool_assignment() const;

        bool check_missing_clause_propagation(clause_vector const & v) const;

        bool check_missing_bin_clause_propagation() const;

        bool check_missing_eq_propagation() const;

        bool check_missing_congruence() const;

        bool check_missing_bool_enode_propagation() const;

        bool check_missing_propagation() const;

        bool check_relevancy(expr_ref_vector const & v) const;

        bool check_relevancy() const;

        bool check_bool_var_vector_sizes() const;

        bool check_th_diseq_propagation() const;

        bool check_missing_diseq_conflict() const;

#endif
        // -----------------------------------
        //
        // Introspection
        //
        // -----------------------------------
        unsigned get_lemma_avg_activity() const;
        void display_literal_num_occs(std::ostream & out) const;
        void display_num_assigned_literals_per_lvl(std::ostream & out) const;

        // -----------------------------------
        //
        // Auxiliary
        //
        // -----------------------------------
        void init();
        void flush();
        config_mode get_config_mode(bool use_static_features) const;
        virtual void setup_context(bool use_static_features);
        void setup_components();
        void pop_to_base_lvl();
        void pop_to_search_lvl();
#ifdef Z3DEBUG
        bool already_internalized_theory(theory * th) const;
        bool already_internalized_theory_core(theory * th, expr_ref_vector const & s) const;
#endif
        bool check_preamble(bool reset_cancel);

        struct search_completion {
            context& ctx;
            search_completion(context& ctx) : ctx(ctx) { ctx.m_search_finalized = false; }
            ~search_completion() { if (!ctx.m_search_finalized) ctx.m_last_search_failure = CANCELED; }
        };
        bool m_search_finalized = true;
        lbool check_finalize(lbool r);

        // -----------------------------------
        //
        // API
        //
        // -----------------------------------
        void assert_expr_core(expr * e, proof * pr);

        // copy plugins into a fresh context.
        void copy_plugins(context& src, context& dst);

        /*
          \brief Utilities for consequence finding.
        */
        typedef hashtable<unsigned, u_hash, u_eq> index_set;
        //typedef uint_set index_set;
        u_map<index_set> m_antecedents;
        obj_map<expr, expr*> m_var2orig;
        u_map<expr*> m_assumption2orig;
        obj_map<expr, expr*> m_var2val;
        void extract_fixed_consequences(literal lit, index_set const& assumptions, expr_ref_vector& conseq);
        void extract_fixed_consequences(unsigned& idx, index_set const& assumptions, expr_ref_vector& conseq);

        void display_consequence_progress(std::ostream& out, unsigned it, unsigned nv, unsigned fixed, unsigned unfixed, unsigned eq);

        unsigned delete_unfixed(expr_ref_vector& unfixed);

        unsigned extract_fixed_eqs(expr_ref_vector& conseq);

        expr_ref antecedent2fml(index_set const& ante);


        literal mk_diseq(expr* v, expr* val);

        void validate_consequences(expr_ref_vector const& assumptions, expr_ref_vector const& vars,
                                   expr_ref_vector const& conseq, expr_ref_vector const& unfixed);

        bool validate_justification(bool_var v, bool_var_data const& d, b_justification const& j);

        void justify(literal lit, index_set& s);

        void extract_cores(expr_ref_vector const& asms, vector<expr_ref_vector>& cores, unsigned& min_core_size);

        void preferred_sat(literal_vector& literals);

        void display_partial_assignment(std::ostream& out, expr_ref_vector const& asms, unsigned min_core_size);

        void log_stats();

        void copy_user_propagator(context& src, bool copy_registered);

    public:
        context(ast_manager & m, smt_params & fp, params_ref const & p = params_ref());


        virtual ~context();

        /**
           \brief Return a new context containing the same theories and simplifier plugins, but with an empty
           set of assertions.

           If l == 0, then the logic of this context is used in the new context.
           If p == 0, then this->m_params is used
        */
        context * mk_fresh(symbol const * l = nullptr,  smt_params * smtp = nullptr, params_ref const & p = params_ref());

        static void copy(context& src, context& dst, bool override_base = false);

        /**
           \brief Translate context to use new manager m.
         */

        app * mk_eq_atom(expr * lhs, expr * rhs);

        bool set_logic(symbol const& logic) { return m_setup.set_logic(logic); }

        void register_plugin(theory * th);

        void add_asserted(expr* e);

        void assert_expr(expr * e);

        void assert_expr(expr * e, proof * pr);

        void internalize_assertions();

        void push();

        void pop(unsigned num_scopes);

        lbool check(unsigned num_assumptions = 0, expr * const * assumptions = nullptr, bool reset_cancel = true);

        lbool check(expr_ref_vector const& cube, vector<expr_ref_vector> const& clauses);

        lbool get_consequences(expr_ref_vector const& assumptions, expr_ref_vector const& vars, expr_ref_vector& conseq, expr_ref_vector& unfixed);

        lbool find_mutexes(expr_ref_vector const& vars, vector<expr_ref_vector>& mutexes);

        lbool preferred_sat(expr_ref_vector const& asms, vector<expr_ref_vector>& cores);

        lbool setup_and_check(bool reset_cancel = true);

        void reduce_assertions();

        bool resource_limits_exceeded();

        failure get_last_search_failure() const;

        proof * get_proof();

        conflict_resolution& get_cr() { return *m_conflict_resolution.get(); }

        void get_relevant_labels(expr* cnstr, buffer<symbol> & result);

        void get_relevant_labeled_literals(bool at_lbls, expr_ref_vector & result);

        void get_relevant_literals(expr_ref_vector & result);

        void get_guessed_literals(expr_ref_vector & result);

        void internalize_assertion(expr * n, proof * pr, unsigned generation);

        void internalize_proxies(expr_ref_vector const& asms, vector<std::pair<expr*,expr_ref>>& asm2proxy);

        void internalize_instance(expr * body, proof * pr, unsigned generation) {
            internalize_assertion(body, pr, generation);
            if (relevancy())
                m_case_split_queue->internalize_instance_eh(body, generation);
        }

        unsigned get_unsat_core_size() const {
            return m_unsat_core.size();
        }

        expr * get_unsat_core_expr(unsigned idx) const {
            return m_unsat_core.get(idx);
        }

        expr_ref_vector const& unsat_core() const { return m_unsat_core; }

        void get_levels(ptr_vector<expr> const& vars, unsigned_vector& depth);

        expr_ref_vector get_trail(unsigned max_level);

        void get_model(model_ref & m);

        void set_model(model* m) { m_model = m; }

        bool update_model(bool refinalize);

        bool validate_model();

        unsigned get_num_asserted_formulas() const { return m_asserted_formulas.get_num_formulas(); }

        unsigned get_asserted_formulas_last_level() const { return m_asserted_formulas.get_formulas_last_level(); }

        expr * get_asserted_formula(unsigned idx) const { return m_asserted_formulas.get_formula(idx); }

        proof * get_asserted_formula_proof(unsigned idx) const { return m_asserted_formulas.get_formula_proof(idx); }

        void get_asserted_formulas(ptr_vector<expr>& r) const { m_asserted_formulas.get_assertions(r); }

        //proof * const * get_asserted_formula_proofs() const { return m_asserted_formulas.get_formula_proofs(); }

        void get_assertions(ptr_vector<expr> & result) { m_asserted_formulas.get_assertions(result); }

        void get_units(expr_ref_vector& result);

        bool clause_proof_active() const { return m_clause_proof.is_enabled(); }

        clause_proof& get_clause_proof() { return m_clause_proof; }

        void register_on_clause(void* ctx, user_propagator::on_clause_eh_t& on_clause) {
            m_clause_proof.register_on_clause(ctx, on_clause);
        }

        /*
         * user-propagator
         */
        void user_propagate_init(
            void*                 ctx, 
            user_propagator::push_eh_t&    push_eh,
            user_propagator::pop_eh_t&     pop_eh,
            user_propagator::fresh_eh_t&   fresh_eh);

        void user_propagate_register_final(user_propagator::final_eh_t& final_eh) {
            if (!m_user_propagator) 
                throw default_exception("user propagator must be initialized");
            m_user_propagator->register_final(final_eh);
        }

        void user_propagate_register_fixed(user_propagator::fixed_eh_t& fixed_eh) {
            if (!m_user_propagator) 
                throw default_exception("user propagator must be initialized");
            m_user_propagator->register_fixed(fixed_eh);
        }
        
        void user_propagate_register_eq(user_propagator::eq_eh_t& eq_eh) {
            if (!m_user_propagator) 
                throw default_exception("user propagator must be initialized");
            m_user_propagator->register_eq(eq_eh);
        }
        
        void user_propagate_register_diseq(user_propagator::eq_eh_t& diseq_eh) {
            if (!m_user_propagator) 
                throw default_exception("user propagator must be initialized");
            m_user_propagator->register_diseq(diseq_eh);
        }

        void user_propagate_register_expr(expr* e) {
            if (!m_user_propagator) 
                throw default_exception("user propagator must be initialized");
            m_user_propagator->add_expr(e, true);
        }

        void user_propagate_register_created(user_propagator::created_eh_t& r) {
            if (!m_user_propagator)
                throw default_exception("user propagator must be initialized");
            m_user_propagator->register_created(r);
        }

        void user_propagate_register_decide(user_propagator::decide_eh_t& r) {
            if (!m_user_propagator)
                throw default_exception("user propagator must be initialized");
            m_user_propagator->register_decide(r);
        }

        void user_propagate_initialize_value(expr* var, expr* value);

        bool watches_fixed(enode* n) const;

        bool has_split_candidate(bool_var& var, bool& is_pos);
        
        bool decide_user_interference(bool_var& var, bool& is_pos);

        void assign_fixed(enode* n, expr* val, unsigned sz, literal const* explain);

        void assign_fixed(enode* n, expr* val, literal_vector const& explain) {
            assign_fixed(n, val, explain.size(), explain.data());
        }

        void assign_fixed(enode* n, expr* val, literal explain) {
            assign_fixed(n, val, 1, &explain);
        }

        bool is_fixed(enode* n, expr_ref& val, literal_vector& explain);

        void display(std::ostream & out) const;

        void display_unsat_core(std::ostream & out) const;

        void collect_statistics(::statistics & st) const;

        void display_statistics(std::ostream & out) const;
        void display_istatistics(std::ostream & out) const;

        // -----------------------------------
        //
        // Macros
        //
        // -----------------------------------
    public:
        unsigned get_num_macros() const { return m_asserted_formulas.get_num_macros(); }
        unsigned get_first_macro_last_level() const { return m_asserted_formulas.get_first_macro_last_level(); }
        func_decl * get_macro_func_decl(unsigned i) const { return m_asserted_formulas.get_macro_func_decl(i); }
        func_decl * get_macro_interpretation(unsigned i, expr_ref & interp) const { return m_asserted_formulas.get_macro_interpretation(i, interp); }
        quantifier * get_macro_quantifier(func_decl * f) const { return m_asserted_formulas.get_macro_quantifier(f); }
        void insert_macro(func_decl * f, quantifier * m, proof * pr, expr_dependency * dep) { m_asserted_formulas.insert_macro(f, m, pr, dep); }
    };

    struct pp_lit {
        context & ctx;
        literal lit;
        pp_lit(context & ctx, literal lit) : ctx(ctx), lit(lit) {}
    };

    inline std::ostream & operator<<(std::ostream & out, pp_lit const & pp) {
        return pp.ctx.display_detailed_literal(out, pp.lit);
    }

    struct pp_lits {
        context & ctx;
        literal const *lits;
        unsigned len;
        pp_lits(context & ctx, unsigned len, literal const *lits) : ctx(ctx), lits(lits), len(len) {}
        pp_lits(context & ctx, literal_vector const& ls) : ctx(ctx), lits(ls.data()), len(ls.size()) {}
    };

    inline std::ostream & operator<<(std::ostream & out, pp_lits const & pp) {
        out << "{";
        bool first = true;
        for (unsigned i = 0; i < pp.len; ++i) {
            if (first) { first = false; } else { out << " or\n"; }
            pp.ctx.display_detailed_literal(out, pp.lits[i]);
        }
        return out << "}";

    }
    struct enode_eq_pp {
        context const&          ctx;
        enode_pair const& p;
        enode_eq_pp(enode_pair const& p, context const& ctx): ctx(ctx), p(p) {}        
    };

    std::ostream& operator<<(std::ostream& out, enode_eq_pp const& p);


    std::ostream& operator<<(std::ostream& out, enode_pp const& p);

};

<|MERGE_RESOLUTION|>--- conflicted
+++ resolved
@@ -199,12 +199,8 @@
         };
         lit_node* m_dll_lits;
 
-<<<<<<< HEAD
-        svector<std::array<double, 2>> m_lit_scores; 
-=======
-
+        // svector<std::array<double, 2>> m_lit_scores; 
         svector<double> m_lit_scores[2];
->>>>>>> 0ac6abf3
 
         clause_vector               m_aux_clauses;
         clause_vector               m_lemmas;
