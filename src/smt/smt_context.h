--- conflicted
+++ resolved
@@ -190,12 +190,9 @@
         unsigned_vector             m_lit_occs;    //!< occurrence count of literals
         svector<bool_var_data>      m_bdata;       //!< mapping bool_var -> data
         svector<double>             m_activity;
-<<<<<<< HEAD
         updatable_priority_queue::priority_queue<bool_var, double> m_pq_scores;
         svector<std::array<double, 2>> m_lit_scores; 
-=======
-        svector<double>             m_scores[2];
->>>>>>> a9b4e359
+
         clause_vector               m_aux_clauses;
         clause_vector               m_lemmas;
         vector<clause_vector>       m_clauses_to_reinit;
