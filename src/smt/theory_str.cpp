--- conflicted
+++ resolved
@@ -288,15 +288,9 @@
         }
     }
 
-<<<<<<< HEAD
-    static void cut_vars_map_copy(std::map<expr*, int> & dest, std::map<expr*, int> & src) {
-        for (auto entry : src) {
-            dest[entry.first] = 1;
-=======
     static void cut_vars_map_copy(obj_map<expr, int> & dest, obj_map<expr, int> & src) {
         for (auto const& kv : src) {
             dest.insert(kv.m_key, 1);
->>>>>>> b572639f
         }
     }
 
@@ -311,13 +305,8 @@
             return false;
         }
 
-<<<<<<< HEAD
-        for (auto entry : cut_var_map[n1].top()->vars) {
-            if (cut_var_map[n2].top()->vars.find(entry.first) != cut_var_map[n2].top()->vars.end()) {
-=======
         for (auto const& kv : cut_var_map[n1].top()->vars) {
             if (cut_var_map[n2].top()->vars.contains(kv.m_key)) {
->>>>>>> b572639f
                 return true;
             }
         }
@@ -2577,13 +2566,8 @@
         if (cut_var_map.contains(node)) {
             if (!cut_var_map[node].empty()) {
                 xout << "[" << cut_var_map[node].top()->level << "] ";
-<<<<<<< HEAD
-                for (auto entry : cut_var_map[node].top()->vars) {
-                    xout << mk_pp(entry.first, m) << ", ";
-=======
                 for (auto const& kv : cut_var_map[node].top()->vars) {
                     xout << mk_pp(kv.m_key, m) << ", ";
->>>>>>> b572639f
                 }
                 xout << std::endl;
             }
