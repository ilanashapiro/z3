--- conflicted
+++ resolved
@@ -1094,17 +1094,10 @@
         rational xcoeff = get_first_coefficient(arg(x,0),xvar);
         rational ycoeff = get_first_coefficient(arg(y,0),yvar);
         if(xcoeff == rational(0) || ycoeff == rational(0) || xvar != yvar)
-<<<<<<< HEAD
-            throw iz3_exception("bad assign-bounds lemma");
-        rational ratio = xcoeff/ycoeff;
-        if(denominator(ratio) != rational(1))
-            throw iz3_exception("bad assign-bounds lemma");
-=======
             throw unsupported();  // can be caused by non-linear arithmetic
         rational ratio = xcoeff/ycoeff;
         if(denominator(ratio) != rational(1))
             throw unsupported(); // can this ever happen?
->>>>>>> 8550de41
         return make_int(ratio); // better be integer!
     }
 
@@ -1113,11 +1106,7 @@
         get_assign_bounds_coeffs(proof,farkas_coeffs);
         int nargs = num_args(con);
         if(nargs != (int)(farkas_coeffs.size()))
-<<<<<<< HEAD
-            throw iz3_exception("bad assign-bounds theory lemma");
-=======
             throw unsupported(); // should never happen
->>>>>>> 8550de41
 #if 0
         if(farkas_coeffs[0] != make_int(rational(1)))
             farkas_coeffs[0] = make_int(rational(1));
