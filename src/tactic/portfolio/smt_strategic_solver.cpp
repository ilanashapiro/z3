--- conflicted
+++ resolved
@@ -17,31 +17,6 @@
 Notes:
 
 --*/
-<<<<<<< HEAD
-#include"cmd_context.h"
-#include"combined_solver.h"
-#include"tactic2solver.h"
-#include"qfbv_tactic.h"
-#include"qflia_tactic.h"
-#include"qfnia_tactic.h"
-#include"qfnra_tactic.h"
-#include"qfuf_tactic.h"
-#include"qflra_tactic.h"
-#include"quant_tactics.h"
-#include"qfauflia_tactic.h"
-#include"qfaufbv_tactic.h"
-#include"qfufbv_tactic.h"
-#include"qfidl_tactic.h"
-#include"default_tactic.h"
-#include"ufbv_tactic.h"
-#include"qffp_tactic.h"
-#include"horn_tactic.h"
-#include"smt_solver.h"
-#include"inc_sat_solver.h"
-#include"fd_solver.h"
-#include"bv_rewriter.h"
-#include"solver2tactic.h"
-=======
 #include "cmd_context/cmd_context.h"
 #include "solver/combined_solver.h"
 #include "solver/tactic2solver.h"
@@ -67,7 +42,6 @@
 #include "sat/sat_solver/inc_sat_solver.h"
 #include "ast/rewriter/bv_rewriter.h"
 #include "solver/solver2tactic.h"
->>>>>>> 070c699f
 
 
 tactic * mk_tactic_for_logic(ast_manager & m, params_ref const & p, symbol const & logic) {
@@ -119,15 +93,8 @@
         return mk_qffpbv_tactic(m, p);
     else if (logic=="HORN")
         return mk_horn_tactic(m, p);
-<<<<<<< HEAD
-    else if (logic == "QF_FD")
+    else if ((logic == "QF_FD" || logic == "SAT") && !m.proofs_enabled())
         return mk_fd_tactic(m, p);
-=======
-    else if ((logic == "QF_FD" || logic == "SAT") && !m.proofs_enabled())
-        return mk_solver2tactic(mk_fd_solver(m, p));
-    //else if (logic=="QF_UFNRA")
-    //    return mk_qfufnra_tactic(m, p);
->>>>>>> 070c699f
     else 
         return mk_default_tactic(m, p);
 }
