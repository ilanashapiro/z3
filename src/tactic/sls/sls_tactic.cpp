--- conflicted
+++ resolved
@@ -25,1361 +25,12 @@
 #include"ctx_simplify_tactic.h"
 #include"elim_uncnstr_tactic.h"
 #include"nnf_tactic.h"
-<<<<<<< HEAD
-#include"luby.h"
-#include "ctx_simplify_tactic.h"
-
-// which unsatisfied assertion is selected? only works with _FOCUS_ > 0
-// 0 = random, 1 = #moves, 2 = assertion with min score, 3 = assertion with max score
-#define _BFS_ 0
-
-// how many terms are considered for variable selection?
-// 0 = all terms (GSAT), 1 = only one top level assertion (WSAT), 2 = only one bottom level atom
-#define _FOCUS_ 1
-
-// probability of choosing the same assertion again in the next step
-#define _PERC_STICKY_ 0
-
-// do we use dirty unit propagation to get rid of nested top level assertions?
-#define _DIRTY_UP_ 1
-
-// do we use restarts?
-// 0 = no, 1 = use #moves, 2 = use #plateaus, 3 = use time
-#define _RESTARTS_ 3
-// limit of moves/plateaus/seconds until first restart occurs
-#define _RESTART_LIMIT_ 10
-// 0 = initialize with all zero, 1 initialize with random value
-#define _RESTART_INIT_ 0
-// 0 = even intervals, 1 = pseudo luby, 2 = real luby, 3 = armin, 4 = rapid, 5 = minisat
-#define _RESTART_SCHEME_ 1
-// base value c for armin restart scheme using c^inner - only applies for _RESTART_SCHEME_ 3
-#define _RESTART_CONST_ARMIN_ 4.0
-
-// timelimit
-#define _TIMELIMIT_ 3600
-
-// should score of conjunctions be calculated by average rather than max?
-#define _SCORE_AND_AVG_ 0
-
-// should score of discunctions be calculated by multiplication of the inverse score rather than min?
-#define _SCORE_OR_MUL_ 0
-
-// do we use some kind of variable neighbourhood-search?
-// 0 = no, 1 = only consider flipping bits if no better score can be obtained otherwise, 2 = only consider flipping bits until a better score can be obtained
-#define _VNS_ 0
-
-// do we reduce the score of unsatisfied literals?
-// 0 = no
-// 1 = yes, by multiplying it with some factor
-// 2 = yes, by squaring it
-// 3 = yes, by setting it to zero
-// 4 = by progessively increasing weight (_TIMELIMIT_ needs to be set appropriately!)
-#define _WEIGHT_DIST_ 1
-
-// the factor used for _WEIGHT_DIST_ = 1
-#define _WEIGHT_DIST_FACTOR_ 0.5
-
-// shall we toggle the weight after each restart?
-#define _WEIGHT_TOGGLE_ 0
-
-// do we use intensification steps in local minima? if so, how many?
-#define _INTENSIFICATION_ 0
-#define _INTENSIFICATION_TRIES_ 0
-
-// what is the percentage of random moves in plateaus (instead of full randomization)?
-#define _PERC_PLATEAU_MOVES_ 0
-
-// shall we repick clause when randomizing in a plateau or use the current one?
-#define _REPICK_ 1
-
-// do we use some UCT-like scheme for assertion-selection? overrides _BFS_
-#define _UCT_ 1
-
-// how much diversification is used in the UCT-scheme?
-#define _UCT_CONSTANT_ 20.0
-
-// is uct clause selection probabilistic similar to variable selection in sparrow?
-// 0 = no, 1 = yes, use uct-value, 2 = yes, use score-value (_UCT_CONSTANT_ = 0.0) with squared score
-#define _PROBABILISTIC_UCT_ 0
-
-// additive constants for probabilistic uct > 0
-#define _UCT_EPS_ 0.0001
-
-// shall we reset _UCT_ touched values after restart?
-#define _UCT_RESET_ 0
-
-// do we gradually reduce the touched values of _UCT_?
-#define _UCT_FORGET_ 0
-#define _UCT_FORGET_FACTOR_ 0.5
-
-// how shall we initialize the _UCT_ total touched counter?
-// 0 = initialize with one, 1 = initialize with number of assertions
-#define _UCT_INIT_ 0
-
-// shall we use addition/subtraction?
-#define _USE_ADDSUB_ 1
-
-// shall we try multilication and division by 2?
-#define _USE_MUL2DIV2_ 0
-
-// shall we try multiplication by 3?
-#define _USE_MUL3_ 0
-
-// shall we try unary minus (= inverting and incrementing)
-#define _USE_UNARY_MINUS_ 0
-
-// is random selection for assertions uniform? only works with _BFS_ = _UCT_ = 0
-#define _UNIFORM_RANDOM_ 0
-
-// should we use unsat-structures as done in SLS 4 SAT instead for random or bfs selection?
-#define _REAL_RS_ 0
-#define _REAL_PBFS_ 0
-
-// how many bits do we neglect in each iteration?
-#define _SKIP_BITS_ 0
-
-// when randomizing local, what is the probability for changing a single bit?
-// 0 = use standard scheme and pick a new value at random (= 50), otherwise the value (as int) gives the percentage
-#define _PERC_CHANGE_ 0
-
-// do we use random steps for noise?
-// 0 = no, 1 = randomize local, 2 = make random move
-#define _TYPE_RSTEP_ 0
-
-// with what probability _PERM_STEP_/1000 will the random step happen? 
-#define _PERM_RSTEP_ 0
-
-// shall we use early pruning for incremental update?
-#define _EARLY_PRUNE_ 1
-
-// shall we use caching for top_score?
-#define _CACHE_TOP_SCORE_ 1
-
-
-#if ((_BFS_ > 0) + (_UCT_ > 0) + _UNIFORM_RANDOM_ + _REAL_RS_ + _REAL_PBFS_ > 1)
-    InvalidConfiguration;
-#endif
-#if (_PROBABILISTIC_UCT_ && !_UCT_)
-    InvalidConfiguration;
-#endif
-#if (_PERM_RSTEP_ && !_TYPE_RSTEP_)
-    InvalidConfiguration;
-#endif
-#if (_PERC_CHANGE_ == 50)
-    InvalidConfiguration;
-#endif
-#if (_PERC_STICKY_ && !_FOCUS_)
-    InvalidConfiguration;
-#endif
-=======
 #include"stopwatch.h"
->>>>>>> e3ae0ba0
-
 #include"sls_tactic.h"
 #include"sls_params.hpp"
-<<<<<<< HEAD
-#include"sls_evaluator.h"
-#include"sls_tracker.h"
-
-class sls_tactic : public tactic {
-    class stats {
-    public:
-        unsigned        m_restarts;
-        stopwatch       m_stopwatch;    
-        unsigned        m_full_evals;
-        unsigned        m_incr_evals;
-        unsigned        m_moves, m_flips, m_incs, m_decs, m_invs, m_umins, m_mul2s, m_mul3s, m_div2s;
-
-        stats() :
-            m_restarts(0),
-            m_full_evals(0),
-            m_incr_evals(0),
-            m_moves(0),
-            m_umins(0),
-            m_mul2s(0),
-            m_mul3s(0),
-            m_div2s(0),
-            m_flips(0),
-            m_incs(0),
-            m_decs(0),
-            m_invs(0) {
-                m_stopwatch.reset();
-                m_stopwatch.start();
-            }
-        void reset() {
-            m_full_evals = m_flips = m_incr_evals = 0;
-            m_stopwatch.reset();
-            m_stopwatch.start();
-        }
-    };    
-
-    struct imp {       
-        ast_manager   & m_manager;
-        stats         & m_stats;
-        unsynch_mpz_manager m_mpz_manager;
-        powers          m_powers;
-        mpz             m_zero, m_one, m_two;            
-        bool            m_produce_models;
-        volatile bool   m_cancel;    
-        bv_util         m_bv_util;
-        sls_tracker     m_tracker;
-        sls_evaluator   m_evaluator;
-
-        unsigned		m_restart_limit;
-        unsigned        m_max_restarts;
-        unsigned        m_plateau_limit;
-
-        ptr_vector<mpz> m_old_values;
-        
-        typedef enum { MV_FLIP = 0, MV_INC, MV_DEC, MV_INV, MV_UMIN, MV_MUL2, MV_MUL3, MV_DIV2 } move_type;        
-
-        imp(ast_manager & m, params_ref const & p, stats & s) : 
-            m_manager(m),
-            m_stats(s),
-            m_powers(m_mpz_manager),
-            m_zero(m_mpz_manager.mk_z(0)),
-            m_one(m_mpz_manager.mk_z(1)),
-            m_two(m_mpz_manager.mk_z(2)),
-            m_cancel(false),
-            m_bv_util(m),
-            m_tracker(m, m_bv_util, m_mpz_manager, m_powers),
-            m_evaluator(m, m_bv_util, m_tracker, m_mpz_manager, m_powers) 
-        {
-            updt_params(p);
-        }
-
-        ~imp() {
-            m_mpz_manager.del(m_zero);
-            m_mpz_manager.del(m_one);
-            m_mpz_manager.del(m_two);
-        }        
-
-        double get_restart_armin(unsigned cnt_restarts)
-        {
-            unsigned outer_id = (unsigned)(0.5 + sqrt(0.25 + 2 * cnt_restarts));
-            unsigned inner_id = cnt_restarts - (outer_id - 1) * outer_id / 2;
-            //printf("armin: %f\n", pow(1.1, inner_id + 1));
-            return pow(_RESTART_CONST_ARMIN_, inner_id + 1);
-        }
-
-        inline unsigned check_restart(unsigned curr_value)
-        {
-            if (curr_value > m_restart_limit)
-            {
-#if _RESTART_SCHEME_ == 5
-                m_restart_limit += (unsigned)(_RESTART_LIMIT_ * pow(_RESTART_CONST_ARMIN_, m_stats.m_restarts));
-#elif _RESTART_SCHEME_ == 4
-                m_restart_limit += (m_stats.m_restarts & (m_stats.m_restarts + 1)) ? _RESTART_LIMIT_ : (_RESTART_LIMIT_ * m_stats.m_restarts + 1);
-#elif _RESTART_SCHEME_ == 3
-                m_restart_limit += (unsigned)get_restart_armin(m_stats.m_restarts + 1) * _RESTART_LIMIT_;
-#elif _RESTART_SCHEME_ == 2
-                m_restart_limit += get_luby(m_stats.m_restarts + 1) * _RESTART_LIMIT_;
-#elif _RESTART_SCHEME_ == 1
-                if (m_stats.m_restarts & 1)
-                    m_restart_limit += _RESTART_LIMIT_;
-                else
-                    m_restart_limit += (2 << (m_stats.m_restarts >> 1)) * _RESTART_LIMIT_;
-#else
-                    m_restart_limit += _RESTART_LIMIT_;
-#endif
-#if _WEIGHT_TOGGLE_
-                    printf("Setting weight: %f\n", _WEIGHT_DIST_FACTOR_ * (((m_stats.m_restarts & 2) == 0) + 1));
-                m_tracker.set_weight_dist_factor(_WEIGHT_DIST_FACTOR_ * (((m_stats.m_restarts & 2) == 0) + 1));
-#endif
-                return 0;
-            }
-            return 1;
-        }
-
-        ast_manager & m() const { return m_manager; }
-
-        void set_cancel(bool f) { m_cancel = f; }
-        void cancel() { set_cancel(true); }
-        void reset_cancel() { set_cancel(false); }
-
-        static void collect_param_descrs(param_descrs & r) {
-            sls_params::collect_param_descrs(r);
-        }
-
-        void updt_params(params_ref const & _p) {
-            sls_params p(_p);
-            m_produce_models = _p.get_bool("model", false);
-            m_max_restarts = p.restarts();            
-            m_tracker.set_random_seed(p.random_seed());
-            m_plateau_limit = p.plateau_limit();
-        }
-
-        void checkpoint() { 
-            if (m_cancel)
-                throw tactic_exception(TACTIC_CANCELED_MSG);
-            cooperate("sls");
-        }
-
-        bool full_eval(goal_ref const & g, model & mdl) {
-            bool res = true;
-
-            unsigned sz = g->size();
-            for (unsigned i = 0; i < sz && res; i++) {
-                checkpoint();
-                expr_ref o(m_manager);
-
-                if (!mdl.eval(g->form(i), o, true))
-                    exit(ERR_INTERNAL_FATAL);
-
-                res = m_manager.is_true(o.get());
-            }        
-
-            TRACE("sls", tout << "Evaluation: " << res << std::endl;);
-
-            return res;
-        }
-
-        double top_score(goal_ref const & g) {
-            #if 0
-            double min = m_tracker.get_score(g->form(0));
-            unsigned sz = g->size();
-            for (unsigned i = 1; i < sz; i++) {
-                double q = m_tracker.get_score(g->form(i));
-                if (q < min) min = q;
-            }
-            TRACE("sls_top", tout << "Score distribution:"; 
-                                for (unsigned i = 0; i < sz; i++)
-                                    tout << " " << m_tracker.get_score(g->form(i));
-                                tout << " MIN: " << min << std::endl; );
-            return min;
-            #else
-            double top_sum = 0.0;
-            unsigned sz = g->size();
-            for (unsigned i = 0; i < sz; i++) {
-                expr * e = g->form(i);
-                top_sum += m_tracker.get_score(e);
-            }
-
-            TRACE("sls_top", tout << "Score distribution:"; 
-                                    for (unsigned i = 0; i < sz; i++)
-                                        tout << " " << m_tracker.get_score(g->form(i));
-                                    tout << " AVG: " << top_sum / (double) sz << std::endl; );
-
-#if _CACHE_TOP_SCORE_
-            m_tracker.set_top_sum(top_sum);
-#endif
-
-            return top_sum / (double) sz;
-            #endif
-        }
-
-        double rescore(goal_ref const & g) {
-            m_evaluator.update_all();
-            m_stats.m_full_evals++;
-            return top_score(g);
-        }
-
-        double serious_score(goal_ref const & g, func_decl * fd, const mpz & new_value) {
-            m_evaluator.serious_update(fd, new_value);
-            m_stats.m_incr_evals++;
-#if _CACHE_TOP_SCORE_
-            return (m_tracker.get_top_sum() / g->size());
-#else
-            return top_score(g);
-#endif
-        }
-
-        double incremental_score(goal_ref const & g, func_decl * fd, const mpz & new_value) {
-            m_evaluator.update(fd, new_value);
-            m_stats.m_incr_evals++;
-#if _CACHE_TOP_SCORE_
-            return (m_tracker.get_top_sum() / g->size());
-#else
-            return top_score(g);
-#endif
-        }
-
-#if _EARLY_PRUNE_
-        double incremental_score_prune(goal_ref const & g, func_decl * fd, const mpz & new_value) {
-            m_stats.m_incr_evals++;
-            if (m_evaluator.update_prune(fd, new_value))
-#if _CACHE_TOP_SCORE_
-                return (m_tracker.get_top_sum() / g->size());
-#else
-                return top_score(g);
-#endif
-            else
-                return 0.0;
-        }
-#endif
-
-        // checks whether the score outcome of a given move is better than the previous score
-        bool what_if(goal_ref const & g, func_decl * fd, const unsigned & fd_inx, const mpz & temp, 
-                        double & best_score, unsigned & best_const, mpz & best_value) {
-
-            #ifdef Z3DEBUG
-            mpz old_value;
-            m_mpz_manager.set(old_value, m_tracker.get_value(fd));
-            #endif
-
-#if _EARLY_PRUNE_
-            double r = incremental_score_prune(g, fd, temp);
-#else
-            double r = incremental_score(g, fd, temp);
-#endif   
-            #ifdef Z3DEBUG
-            TRACE("sls_whatif", tout << "WHAT IF " << fd->get_name() << " WERE " << m_mpz_manager.to_string(temp) << 
-                                        " --> " << r << std::endl; );
-        
-            m_mpz_manager.del(old_value);
-            #endif
-
-//            if (r >= best_score) {
-            if (r > best_score) {
-                best_score = r;
-                best_const = fd_inx;            
-                m_mpz_manager.set(best_value, temp);
-                return true;
-            }
-
-            return false;
-        }
-
-        // same as what_if, but only applied to the score of a specific atom, not the total score
-        bool what_if_local(expr * e, func_decl * fd, const unsigned & fd_inx, const mpz & temp, 
-                        double & best_score, unsigned & best_const, mpz & best_value) {
-            m_evaluator.update(fd, temp);
-            double r = m_tracker.get_score(e);
-            if (r >= best_score) {
-                best_score = r;
-                best_const = fd_inx;            
-                m_mpz_manager.set(best_value, temp);
-                return true;
-            }
-
-            return false;
-        }
-
-        void mk_add(unsigned bv_sz, const mpz & old_value, mpz & add_value, mpz & result) {
-            mpz temp, mask, mask2;
-            m_mpz_manager.add(old_value, add_value, temp);
-            m_mpz_manager.set(mask, m_powers(bv_sz));
-            m_mpz_manager.bitwise_not(bv_sz, mask, mask2);
-            m_mpz_manager.bitwise_and(temp, mask2, result);
-            m_mpz_manager.del(temp);
-            m_mpz_manager.del(mask);
-            m_mpz_manager.del(mask2);
-
-        }
-
-        // Andreas: do we really need all those temporary mpzs?
-        void mk_mul2(unsigned bv_sz, const mpz & old_value, mpz & result) {
-            mpz temp, mask, mask2;
-            m_mpz_manager.mul(old_value, m_two, temp);
-            m_mpz_manager.set(mask, m_powers(bv_sz));
-            m_mpz_manager.bitwise_not(bv_sz, mask, mask2);
-            m_mpz_manager.bitwise_and(temp, mask2, result);
-            m_mpz_manager.del(temp);
-            m_mpz_manager.del(mask);
-            m_mpz_manager.del(mask2);
-        }
-
-        void mk_div2(unsigned bv_sz, const mpz & old_value, mpz & result) {
-            m_mpz_manager.div(old_value, m_two, result);
-        }
-
-        void mk_inc(unsigned bv_sz, const mpz & old_value, mpz & incremented) {
-            unsigned shift;        
-            m_mpz_manager.add(old_value, m_one, incremented);
-            if (m_mpz_manager.is_power_of_two(incremented, shift) && shift == bv_sz)
-                m_mpz_manager.set(incremented, m_zero);
-        }
-
-        void mk_dec(unsigned bv_sz, const mpz & old_value, mpz & decremented) {
-            if (m_mpz_manager.is_zero(old_value)) {
-                m_mpz_manager.set(decremented, m_powers(bv_sz));
-                m_mpz_manager.dec(decremented);
-            }
-            else
-                m_mpz_manager.sub(old_value, m_one, decremented);
-        }
-
-        void mk_inv(unsigned bv_sz, const mpz & old_value, mpz & inverted) {
-            m_mpz_manager.bitwise_not(bv_sz, old_value, inverted);
-        }
-
-        void mk_flip(sort * s, const mpz & old_value, unsigned bit, mpz & flipped) {
-            m_mpz_manager.set(flipped, m_zero);
-
-            if (m_bv_util.is_bv_sort(s)) {
-                mpz mask;
-                m_mpz_manager.set(mask, m_powers(bit));
-                m_mpz_manager.bitwise_xor(old_value, mask, flipped);
-                m_mpz_manager.del(mask);
-            }
-            else if (m_manager.is_bool(s))
-                m_mpz_manager.set(flipped, (m_mpz_manager.is_zero(old_value)) ? m_one : m_zero);
-            else
-                NOT_IMPLEMENTED_YET();
-        }
-
-        void mk_random_move(ptr_vector<func_decl> & unsat_constants)
-        {
-            unsigned rnd_mv = 0;
-            unsigned ucc = unsat_constants.size(); 
-            unsigned rc = (m_tracker.get_random_uint((ucc < 16) ? 4 : (ucc < 256) ? 8 : (ucc < 4096) ? 12 : (ucc < 65536) ? 16 : 32)) % ucc;
-            func_decl * fd = unsat_constants[rc];
-
-            mpz new_value;
-
-            sort * srt = fd->get_range();
-            if (m_manager.is_bool(srt))
-                m_mpz_manager.set(new_value, (m_mpz_manager.is_zero(m_tracker.get_value(fd))) ? m_one : m_zero);
-            else
-            {
-#if _USE_ADDSUB_
-                if (m_mpz_manager.is_one(m_tracker.get_random_bool())) rnd_mv=2;
-                if (m_mpz_manager.is_one(m_tracker.get_random_bool())) rnd_mv++;
-                move_type mt = (move_type) rnd_mv;
-
-                // inversion doesn't make sense, let's do a flip instead.
-                if (mt == MV_INV) mt = MV_FLIP;
-#else
-                mt = MV_FLIP;
-#endif
-                unsigned bit = 0;
-
-                switch (mt)
-                {
-                    case MV_FLIP: {
-                    unsigned bv_sz = m_bv_util.get_bv_size(srt);
-                    bit = (m_tracker.get_random_uint((bv_sz < 16) ? 4 : (bv_sz < 256) ? 8 : (bv_sz < 4096) ? 12 : (bv_sz < 65536) ? 16 : 32)) % bv_sz;
-                    mk_flip(fd->get_range(), m_tracker.get_value(fd), bit, new_value);
-                    break;
-                }
-                case MV_INC: 
-                    mk_inc(m_bv_util.get_bv_size(fd->get_range()), m_tracker.get_value(fd), new_value);
-                    break;
-                case MV_DEC: 
-                    mk_dec(m_bv_util.get_bv_size(fd->get_range()), m_tracker.get_value(fd), new_value);
-                    break;
-                case MV_INV:
-                    mk_inv(m_bv_util.get_bv_size(fd->get_range()), m_tracker.get_value(fd), new_value);
-                    break;
-                default:
-                    NOT_IMPLEMENTED_YET();
-                }
-
-                TRACE("sls", tout << "Randomization candidates: ";
-                             for (unsigned i = 0; i < unsat_constants.size(); i++)
-                                 tout << unsat_constants[i]->get_name() << ", ";
-                             tout << std::endl;
-                             tout << "Random move: ";
-                             switch (mt) {
-                             case MV_FLIP: tout << "Flip #" << bit << " in " << fd->get_name() << std::endl; break;
-                             case MV_INC: tout << "+1 for " << fd->get_name() << std::endl; break;
-                             case MV_DEC: tout << "-1 for " << fd->get_name() << std::endl; break;
-                             case MV_INV: tout << "NEG for " << fd->get_name() << std::endl; break;
-                             }
-                             tout << "Locally randomized model: " << std::endl; m_tracker.show_model(tout); );            
-            }
-
-            m_evaluator.update(fd, new_value);            
-            m_mpz_manager.del(new_value);
-        }
-
-        void mk_random_move(goal_ref const & g) {
-            mk_random_move(m_tracker.get_unsat_constants(g, m_stats.m_moves));                
-        }
-
-        // will use VNS to ignore some possible moves and increase the flips per second
-        double find_best_move_vns(goal_ref const & g, ptr_vector<func_decl> & to_evaluate, double score, 
-                              unsigned & best_const, mpz & best_value, unsigned & new_bit, move_type & move) {
-            mpz old_value, temp;
-            unsigned bv_sz, max_bv_sz = 0;
-            double new_score = score;
-
-            for (unsigned i = 0; i < to_evaluate.size() && new_score < 1.0 ; i++) {
-                func_decl * fd = to_evaluate[i];
-                sort * srt = fd->get_range();
-                bv_sz = (m_manager.is_bool(srt)) ? 1 : m_bv_util.get_bv_size(srt);
-                if (max_bv_sz < bv_sz) max_bv_sz = bv_sz;
-                m_mpz_manager.set(old_value, m_tracker.get_value(fd));
-
-                if (m_bv_util.is_bv_sort(srt) && bv_sz > 1) {
-                    if (!m_mpz_manager.is_even(old_value)) { 
-                        // for odd values, try +1
-                        mk_inc(bv_sz, old_value, temp);
-                        if (what_if(g, fd, i, temp, new_score, best_const, best_value))
-                            move = MV_INC;
-                    }
-                    else { 
-                        // for even values, try -1
-                        mk_dec(bv_sz, old_value, temp);
-                        if (what_if(g, fd, i, temp, new_score, best_const, best_value))
-                            move = MV_DEC;
-                    }
-
-                    // try inverting
-                    mk_inv(bv_sz, old_value, temp);
-                    if (what_if(g, fd, i, temp, new_score, best_const, best_value))
-                        move = MV_INV;
-
-                    // try to flip lsb
-                    mk_flip(srt, old_value, 0, temp);                
-                    if (what_if(g, fd, i, temp, new_score, best_const, best_value)) {
-                        new_bit = 0;
-                        move = MV_FLIP;
-                    }
-                }
-
-                // reset to what it was before
-                double check = incremental_score(g, fd, old_value);
-                SASSERT(check == score);
-            }
-
-            // we can either check the condition once in the beginning or check it repeatedly after every bit
-#if _VNS_ == 1
-            for (unsigned j = 1; j < max_bv_sz && new_score <= score; j++)
-#else
-            if (new_score <= score)
-            for (unsigned j = 1; j < max_bv_sz && new_score < 1.0; j++)
-#endif
-            for (unsigned i = 0; i < to_evaluate.size() && new_score < 1.0 ; i++) {
-                func_decl * fd = to_evaluate[i];
-                sort * srt = fd->get_range();
-                bv_sz = (m_manager.is_bool(srt)) ? 1 : m_bv_util.get_bv_size(srt);
-                m_mpz_manager.set(old_value, m_tracker.get_value(fd));
-
-                // What would happen if we flipped bit #j ?                
-                if (j < bv_sz)
-                {
-                    mk_flip(srt, old_value, j, temp);                
-
-                    if (what_if(g, fd, i, temp, new_score, best_const, best_value)) {
-                        new_bit = j;
-                        move = MV_FLIP;
-                    }
-                }
-                // reset to what it was before
-                double check = incremental_score(g, fd, old_value);
-                SASSERT(check == score);
-            }
-            m_mpz_manager.del(old_value);
-            m_mpz_manager.del(temp);
-            return new_score;
-        }        
-
-        // finds the move that increased score the most. returns best_const = -1, if no increasing move exists.
-        double find_best_move(goal_ref const & g, ptr_vector<func_decl> & to_evaluate, double score, 
-                              unsigned & best_const, mpz & best_value, unsigned & new_bit, move_type & move) {
-            mpz old_value, temp;
-#if _USE_MUL3_ || _USE_UNARY_MINUS_
-            mpz temp2;
-#endif
-            unsigned bv_sz;
-            double new_score = score;
-
-            for (unsigned i = 0; i < to_evaluate.size() && new_score < 1.0 ; i++) {
-                func_decl * fd = to_evaluate[i];
-                sort * srt = fd->get_range();
-                bv_sz = (m_manager.is_bool(srt)) ? 1 : m_bv_util.get_bv_size(srt);
-                m_mpz_manager.set(old_value, m_tracker.get_value(fd));
-
-                // first try to flip every bit
-#if _SKIP_BITS_
-                for (unsigned j = (i + m_stats.m_moves) % (_SKIP_BITS_ + 1); j < bv_sz && new_score < 1.0; j+=(_SKIP_BITS_ + 1)) {
-#else
-                for (unsigned j = 0; j < bv_sz && new_score < 1.0; j++) {
-#endif
-                    // What would happen if we flipped bit #i ?                
-                    mk_flip(srt, old_value, j, temp);                
-
-                    if (what_if(g, fd, i, temp, new_score, best_const, best_value)) {
-                        new_bit = j;
-                        move = MV_FLIP;
-                    }
-                }
-
-                if (m_bv_util.is_bv_sort(srt) && bv_sz > 1) {
-#if _USE_ADDSUB_
-                    if (!m_mpz_manager.is_even(old_value)) { 
-                        // for odd values, try +1
-                        mk_inc(bv_sz, old_value, temp);
-                        if (what_if(g, fd, i, temp, new_score, best_const, best_value))
-                            move = MV_INC;
-                    }
-                    else { 
-                        // for even values, try -1
-                        mk_dec(bv_sz, old_value, temp);
-                        if (what_if(g, fd, i, temp, new_score, best_const, best_value))
-                            move = MV_DEC;
-                    }
-#endif
-                    // try inverting
-                    mk_inv(bv_sz, old_value, temp);
-                    if (what_if(g, fd, i, temp, new_score, best_const, best_value))
-                        move = MV_INV;
-
-#if _USE_UNARY_MINUS_
-                    mk_inc(bv_sz, temp, temp2);
-                    if (what_if(g, fd, i, temp2, new_score, best_const, best_value))
-                        move = MV_UMIN;
-#endif
-
-#if _USE_MUL2DIV2_
-                    // try multiplication by 2
-                    mk_mul2(bv_sz, old_value, temp);
-                    if (what_if(g, fd, i, temp, new_score, best_const, best_value))
-                        move = MV_MUL2;
-
-#if _USE_MUL3_
-                    // try multiplication by 3
-                    mk_add(bv_sz, old_value, temp, temp2);
-                    if (what_if(g, fd, i, temp2, new_score, best_const, best_value))
-                        move = MV_MUL3;
-#endif
-
-                    // try division by 2
-                    mk_div2(bv_sz, old_value, temp);
-                    if (what_if(g, fd, i, temp, new_score, best_const, best_value))
-                        move = MV_DIV2;
-#endif
-                }
-
-                // reset to what it was before
-                double check = incremental_score(g, fd, old_value);
-                // Andreas: does not hold anymore now that we use top level score caching
-                //SASSERT(check == score);
-            }
-
-            m_mpz_manager.del(old_value);
-            m_mpz_manager.del(temp);
-#if _USE_MUL3_
-            m_mpz_manager.del(temp2);
-#endif
-            return new_score;
-        }        
-
-        // same as find_best_move but only considers the score of the current expression instead of the overall score
-        double find_best_move_local(expr * e, ptr_vector<func_decl> & to_evaluate,
-                              unsigned & best_const, mpz & best_value, unsigned & new_bit, move_type & move) {
-            mpz old_value, temp;
-            unsigned bv_sz;
-            double new_score = m_tracker.get_score(e);
-            // Andreas: tie breaking not implemented yet
-            // double tie_score = top_score(g);
-            for (unsigned i = 0; i < to_evaluate.size(); i++) {
-                func_decl * fd = to_evaluate[i];
-                sort * srt = fd->get_range();
-                bv_sz = (m_manager.is_bool(srt)) ? 1 : m_bv_util.get_bv_size(srt);
-                m_mpz_manager.set(old_value, m_tracker.get_value(fd));
-
-                // first try to flip every bit
-                for (unsigned j = 0; j < bv_sz; j++) {
-                    // What would happen if we flipped bit #i ?                
-                    mk_flip(srt, old_value, j, temp);                
-
-                    if (what_if_local(e, fd, i, temp, new_score, best_const, best_value)) {
-                        new_bit = j;
-                        move = MV_FLIP;
-                    }
-                }
-
-                if (m_bv_util.is_bv_sort(srt) && bv_sz > 1) {
-                    if (!m_mpz_manager.is_even(old_value)) { 
-                        // for odd values, try +1
-                        mk_inc(bv_sz, old_value, temp);
-                        if (what_if_local(e, fd, i, temp, new_score, best_const, best_value))
-                            move = MV_INC;
-                    }
-                    else { 
-                        // for even values, try -1
-                        mk_dec(bv_sz, old_value, temp);
-                        if (what_if_local(e, fd, i, temp, new_score, best_const, best_value))
-                            move = MV_DEC;
-                    }
-
-                    // try inverting
-                    mk_inv(bv_sz, old_value, temp);
-                    if (what_if_local(e, fd, i, temp, new_score, best_const, best_value))
-                        move = MV_INV;
-                }
-
-                // reset to what it was before
-                m_evaluator.update(fd, old_value);
-            }
-
-            m_mpz_manager.del(old_value);
-            m_mpz_manager.del(temp);
-            return new_score;
-        }        
-
-        // first try of intensification ... does not seem to be efficient
-        bool handle_plateau(goal_ref const & g)
-        {
-            unsigned sz = g->size();
-#if _BFS_
-            unsigned pos = m_stats.m_moves % sz;
-#else
-            unsigned pos = m_tracker.get_random_uint(16) % sz;
-#endif
-            expr * e = m_tracker.get_unsat_assertion(g, sz, pos);
-            if (!e)
-                return 0;
-
-            expr * q = m_tracker.get_unsat_expression(e);
-            ptr_vector<func_decl> & to_evaluate = m_tracker.get_constants(q);
-            for (unsigned i = 0; i < to_evaluate.size(); i++)
-            {
-                m_tracker.get_value(to_evaluate[i]);
-                m_old_values.push_back( & m_tracker.get_value(to_evaluate[i]));
-            }            
-            unsigned new_const = (unsigned)-1, new_bit = 0;        
-            mpz new_value;
-            move_type move;
-            for (unsigned i = 0; i < _INTENSIFICATION_TRIES_; i++)
-            {
-                // Andreas: Could be extended to use (best) score but this is computationally more expensive.
-                find_best_move_local(q, to_evaluate, new_const, new_value, new_bit, move);
-
-                if (new_const == static_cast<unsigned>(-1)) {
-                    // Andreas: Actually this should never happen.
-                    NOT_IMPLEMENTED_YET();
-                } else {
-                    m_stats.m_moves++;
-                    func_decl * fd = to_evaluate[new_const];
-
-                    switch (move) {
-                    case MV_FLIP: m_stats.m_flips++; break;
-                    case MV_INC: m_stats.m_incs++; break;
-                    case MV_DEC: m_stats.m_decs++; break;
-                    case MV_INV: m_stats.m_invs++; break;
-                    case MV_UMIN: m_stats.m_umins++; break;
-                    case MV_MUL2: m_stats.m_mul2s++; break;
-                    case MV_MUL3: m_stats.m_mul3s++; break;
-                    case MV_DIV2: m_stats.m_div2s++; break;
-                    }
-                    
-                    m_evaluator.update(fd, new_value);
-                }
-
-                if (m_mpz_manager.is_one(m_tracker.get_value(q)))
-                    return 1;
-            }
-
-            for (unsigned i = 0; i < to_evaluate.size(); i++)
-                m_tracker.set_value(to_evaluate[i], * m_old_values[i]);
-
-            m_old_values.reset();
-
-            return 0;
-        }
-
-        // what_if version needed in the context of 2nd intensification try, combining local and global score
-        bool what_if(goal_ref const & g, expr * e, func_decl * fd, const mpz & temp, 
-                        double & best_score, mpz & best_value, unsigned i) {
-        
-            double global_score = incremental_score(g, fd, temp);
-            double local_score = m_tracker.get_score(e);
-            double new_score = i * local_score / _INTENSIFICATION_TRIES_ + (_INTENSIFICATION_TRIES_ - i) * global_score / _INTENSIFICATION_TRIES_;
-
-            if (new_score >= best_score) {
-                best_score = new_score;
-                m_mpz_manager.set(best_value, temp);
-                return true;
-            }
-
-            return false;
-        }
-
-        // find_best_move version needed in the context of 2nd intensification try
-        double find_best_move_local(goal_ref const & g, expr * e, func_decl * fd, mpz & best_value, unsigned i)
-        {
-            mpz old_value, temp;
-            double best_score = 0;
-
-            sort * srt = fd->get_range();
-            unsigned bv_sz = (m_manager.is_bool(srt)) ? 1 : m_bv_util.get_bv_size(srt);
-            m_mpz_manager.set(old_value, m_tracker.get_value(fd));
-
-            for (unsigned j = 0; j < bv_sz && best_score < 1.0; j++) {
-                mk_flip(srt, old_value, j, temp);                
-                what_if(g, e, fd, temp, best_score, best_value, i); 
-            }
-
-            m_mpz_manager.del(old_value);
-            m_mpz_manager.del(temp);
-
-            return best_score;
-        }        
-
-        // second try to use intensification ... also not very effective
-        bool handle_plateau(goal_ref const & g, double old_score)
-        {
-            unsigned sz = g->size();
-#if _BFS_
-            unsigned new_const = m_stats.m_moves % sz;
-#else
-            unsigned new_const = m_tracker.get_random_uint(16) % sz;
-#endif
-            expr * e = m_tracker.get_unsat_assertion(g, sz, new_const);
-            if (!e)
-                return 0;
-
-            expr * q = m_tracker.get_unsat_expression(e);
-            ptr_vector<func_decl> & to_evaluate = m_tracker.get_constants(q);
-
-            new_const = m_tracker.get_random_uint(16) % to_evaluate.size();
-            func_decl * fd = to_evaluate[new_const];
-
-            mpz new_value;
-            //m_mpz_manager.set(new_value, m_tracker.get_value(fd));
-            unsigned new_bit = 0;        
-            double global_score = old_score, local_score = m_tracker.get_score(q), new_score = old_score;
-            
-            for (unsigned i = 1; i <= _INTENSIFICATION_TRIES_; i++)
-            {
-                new_score = find_best_move_local(g, q, fd, new_value, i);
-
-                m_stats.m_moves++;
-                m_stats.m_flips++;
-
-                global_score = incremental_score(g, fd, new_value);
-                local_score = m_tracker.get_score(q);
-
-                SASSERT(new_score == i * local_score / _INTENSIFICATION_TRIES_ + (_INTENSIFICATION_TRIES_ - i) * global_score / _INTENSIFICATION_TRIES_);
-
-                if (m_mpz_manager.is_one(m_tracker.get_value(q)))
-                    return 1;
-            }
-
-            return 0;
-        }
-
-        // main search loop
-        lbool search(goal_ref const & g) {        
-            lbool res = l_undef;
-            double score = 0.0, old_score = 0.0;
-            unsigned new_const = (unsigned)-1, new_bit = 0;        
-            mpz new_value;
-            move_type move;
-            unsigned plateau_cnt = 0;
-
-            score = rescore(g);
-            unsigned sz = g->size();
-#if _PERC_STICKY_
-            expr * e = m_tracker.get_unsat_assertion(g, m_stats.m_moves);    
-#endif
-
-#if _RESTARTS_ == 1
-            while (check_restart(m_stats.m_moves) && m_stats.m_stopwatch.get_current_seconds() < _TIMELIMIT_) {                
-#elif _RESTARTS_ == 2
-            while (check_restart(plateau_cnt) && m_stats.m_stopwatch.get_current_seconds() < _TIMELIMIT_) {                
-#elif _RESTARTS_ == 3
-            while (check_restart((unsigned)m_stats.m_stopwatch.get_current_seconds()) && m_stats.m_stopwatch.get_current_seconds() < _TIMELIMIT_) {                
-#else
-            while (m_stats.m_stopwatch.get_current_seconds() < _TIMELIMIT_) {                
-#endif
-                checkpoint();
-                m_stats.m_moves++;
-
-#if _UCT_FORGET_
-                if (m_stats.m_moves % _UCT_FORGET_ == 0)
-                    m_tracker.uct_forget(g);
-#endif
-
-#if _REAL_RS_ || _REAL_PBFS_
-                //m_tracker.debug_real(g, m_stats.m_moves);
-#endif
-
-#if _FOCUS_
-#if _PERC_STICKY_
-                if (m_tracker.get_random_uint(16) % 100 >= _PERC_STICKY_ || m_mpz_manager.eq(m_tracker.get_value(e), m_one))
-                e = m_tracker.get_unsat_assertion(g, m_stats.m_moves);    
-#else
-                expr * e = m_tracker.get_unsat_assertion(g, m_stats.m_moves);    
-#endif
-                if (!e)
-                {
-                    res = l_true;
-                    goto bailout;
-                }
-                ptr_vector<func_decl> & to_evaluate = m_tracker.get_unsat_constants_walksat(e);
-#else
-                ptr_vector<func_decl> & to_evaluate = m_tracker.get_unsat_constants_gsat(g, sz);
-                if (!to_evaluate.size())
-                {
-                    res = l_true;
-                    goto bailout;
-                }
-#endif
-
-#if _TYPE_RSTEP_
-                if (m_tracker.get_random_uint(16) % 1000 < _PERM_RSTEP_)
-                {
-#if _TYPE_RSTEP_ == 1
-                    m_evaluator.randomize_local(to_evaluate);
-#elif _TYPE_RSTEP_ == 2
-                    mk_random_move(to_evaluate);
-#endif
-#if _CACHE_TOP_SCORE_
-                    score = m_tracker.get_top_sum() / g->size();
-#else
-                    score = top_score(g);
-#endif
-                }
-                continue;
-#endif
-
-#if _WEIGHT_DIST_ == 4
-                m_tracker.set_weight_dist_factor(m_stats.m_stopwatch.get_current_seconds() / _TIMELIMIT_);
-#endif       
-                old_score = score;
-                new_const = (unsigned)-1;
-
-#if _VNS_
-                score = find_best_move_vns(g, to_evaluate, score, new_const, new_value, new_bit, move);
-#else
-                score = find_best_move(g, to_evaluate, score, new_const, new_value, new_bit, move);
-#endif
-
-                if (new_const == static_cast<unsigned>(-1)) {
-                    score = old_score;
-                    plateau_cnt++;
-#if _INTENSIFICATION_
-                    handle_plateau(g, score);
-                    //handle_plateau(g);
-                    //e = m_tracker.get_unsat_assertion(g, m_stats.m_moves);    
-                    //to_evaluate = m_tracker.get_unsat_constants_walksat(e);
-#else
-#if _PERC_PLATEAU_MOVES_
-                    if (m_tracker.get_random_uint(8) % 100 < _PERC_PLATEAU_MOVES_)
-                        mk_random_move(to_evaluate);
-                    else
-#endif
-#if _REPICK_
-                    m_evaluator.randomize_local(g, m_stats.m_moves);
-#else
-                    m_evaluator.randomize_local(to_evaluate);
-#endif
-#endif
-
-#if _CACHE_TOP_SCORE_
-                    score = m_tracker.get_top_sum() / g->size();
-#else
-                    score = top_score(g);
-#endif
-                } else {
-                    func_decl * fd = to_evaluate[new_const];              
-#if _REAL_RS_ || _REAL_PBFS_
-                    score = serious_score(g, fd, new_value);
-#else
-                    score = incremental_score(g, fd, new_value);    
-#endif
-                }
-            }
-
-            bailout:
-            m_mpz_manager.del(new_value);
-
-            return res;
-        }    
-
-        // main search loop
-        lbool search_old(goal_ref const & g) {        
-            lbool res = l_undef;
-            double score = 0.0, old_score = 0.0;
-            unsigned new_const = (unsigned)-1, new_bit = 0;        
-            mpz new_value;
-            move_type move;
-            
-            score = rescore(g);
-            TRACE("sls", tout << "Starting search, initial score   = " << std::setprecision(32) << score << std::endl;
-                         tout << "Score distribution:"; 
-                         for (unsigned i = 0; i < g->size(); i++)
-                             tout << " " << std::setprecision(3) << m_tracker.get_score(g->form(i));
-                         tout << " TOP: " << score << std::endl; ); 
-        
-            unsigned plateau_cnt = 0;
-
-            // Andreas: Why do we only allow so few plateaus?
-#if _RESTARTS_
-            while (m_stats.m_stopwatch.get_current_seconds() < 200 * (m_stats.m_restarts + 1) * 0.2) {
-            //while (plateau_cnt < m_plateau_limit && m_stats.m_stopwatch.get_current_seconds() < _TIMELIMIT_) {                
-#else
-            while (m_stats.m_stopwatch.get_current_seconds() < _TIMELIMIT_ && (_RESTARTS_ == 0 || m_stats.m_moves < _RESTARTS_)) {                
-#endif
-                do {
-                    checkpoint();
-
-#if _WEIGHT_DIST_ == 4
-                    m_tracker.set_weight_dist_factor(m_stats.m_stopwatch.get_current_seconds() / _TIMELIMIT_);
-#endif
-            
-#if _TYPE_RSTEP_
-                    if (m_tracker.get_random_uint(16) % 1000 < _PERM_RSTEP_)
-                    {
-#if _TYPE_RSTEP_ == 1
-                        m_evaluator.randomize_local(g, m_stats.m_moves);
-#elif _TYPE_RSTEP_ == 2
-                        mk_random_move(g);
-#endif
-                        score = top_score(g);
-
-                        if (score >= 1.0) {
-                            bool all_true = true;
-                            for (unsigned i = 0; i < g->size() && all_true; i++)
-                                if (!m_mpz_manager.is_one(m_tracker.get_value(g->form(i))))
-                                    all_true=false;
-                            if (all_true) {
-                                res = l_true; // sat
-                                goto bailout;
-                            } else
-                                TRACE("sls", tout << "Imprecise 1.0 score" << std::endl;);
-                        }
-                    }
-#endif
-                    old_score = score;
-                    new_const = (unsigned)-1;
-                        
-                    ptr_vector<func_decl> & to_evaluate = m_tracker.get_unsat_constants(g, m_stats.m_moves);
-                    if (!to_evaluate.size())
-                    {
-                        res = l_true;
-                        goto bailout;
-                    }
-                    TRACE("sls_constants", tout << "Evaluating these constants: " << std::endl;
-                                            for (unsigned i = 0 ; i < to_evaluate.size(); i++)
-                                                tout << to_evaluate[i]->get_name() << std::endl; );
-
-#if _VNS_
-                    score = find_best_move_vns(g, to_evaluate, score, new_const, new_value, new_bit, move);
-#else
-                    score = find_best_move(g, to_evaluate, score, new_const, new_value, new_bit, move);
-#endif
-                    if (new_const == static_cast<unsigned>(-1)) {
-                        TRACE("sls", tout << "Local maximum reached; unsatisfied constraints: " << std::endl; 
-                                        for (unsigned i = 0; i < g->size(); i++) {
-                                            if (!m_mpz_manager.is_one(m_tracker.get_value(g->form(i))))
-                                                tout << mk_ismt2_pp(g->form(i), m_manager) << std::endl;
-                                        });
-
-                        TRACE("sls_max", m_tracker.show_model(tout);
-                                        tout << "Scores: " << std::endl;
-                                        for (unsigned i = 0; i < g->size(); i++)
-                                            tout << mk_ismt2_pp(g->form(i), m_manager) << " ---> " << 
-                                            m_tracker.get_score(g->form(i)) << std::endl; );
-                        // Andreas: If new_const == -1, shouldn't score = old_score anyway?
-                        score = old_score;
-                    }
-                    else {
-                        // Andreas: Why does randomizing not count as a move? (Now it does.)
-                        m_stats.m_moves++;
-                        func_decl * fd = to_evaluate[new_const];
-
-                        TRACE("sls", tout << "Setting " << fd->get_name() << " to " << m_mpz_manager.to_string(new_value) << " (Move: ";
-                                        switch (move) {
-                                        case MV_FLIP:  
-                                            tout << "Flip";
-                                            if (!m_manager.is_bool(fd->get_range())) tout << " #" << new_bit;
-                                            break;
-                                        case MV_INC: 
-                                            tout << "+1";
-                                            break;
-                                        case MV_DEC: 
-                                            tout << "-1";
-                                            break;
-                                        case MV_INV: 
-                                            tout << "NEG";
-                                            break;
-                                        };                                        
-                                        tout << ") ; new score = " << std::setprecision(32) << score << std::endl; );
-
-                        switch (move) {
-                        case MV_FLIP: m_stats.m_flips++; break;
-                        case MV_INC: m_stats.m_incs++; break;
-                        case MV_DEC: m_stats.m_decs++; break;
-                        case MV_INV: m_stats.m_invs++; break;
-                        case MV_UMIN: m_stats.m_umins++; break;
-                        case MV_MUL2: m_stats.m_mul2s++; break;
-                        case MV_MUL3: m_stats.m_mul3s++; break;
-                        case MV_DIV2: m_stats.m_div2s++; break;
-                        }
-                    
-#if _REAL_RS_ || _REAL_PBFS_
-                        score = serious_score(g, fd, new_value);
-#else
-                        score = incremental_score(g, fd, new_value);    
-#endif
-
-                        TRACE("sls", tout << "Score distribution:"; 
-                                        for (unsigned i = 0; i < g->size(); i++)
-                                            tout << " " << std::setprecision(3) << m_tracker.get_score(g->form(i));
-                                        tout << " TOP: " << score << std::endl; );                        
-                    }
-
-                    if (score >= 0.99999) {
-//                    if (score >= 1.0) {
-                        // score could theoretically be imprecise.
-                        // Andreas: it seems using top level score caching can make the score unprecise also in the other direction!
-                        bool all_true = true;
-                        for (unsigned i = 0; i < g->size() && all_true; i++)
-                            if (!m_mpz_manager.is_one(m_tracker.get_value(g->form(i))))
-                                all_true=false;
-                        if (all_true) {
-                            res = l_true; // sat
-                            goto bailout;
-                        } else
-                            TRACE("sls", tout << "Imprecise 1.0 score" << std::endl;);
-                    }
-                    /*
-                    if (m_stats.m_moves % 100 == 0)
-                    {
-                        verbose_stream() << "(" << std::fixed << std::setprecision(10) << score << ")" << std::endl;
-                        verbose_stream() << "(" << std::fixed << std::setprecision(2) << (m_stats.m_moves / m_stats.m_stopwatch.get_current_seconds()) << ")" << std::endl;
-                    }*/
-                }
-                while (score > old_score && res == l_undef);                
-                
-                // Andreas: Why do you check for old_score? This should always be equal due to the loop invariant.
-                if (score != old_score) {
-                    report_tactic_progress("This should not happen I guess.", plateau_cnt);
-                    plateau_cnt = 0;
-                } else {
-                    m_stats.m_moves++;
-                    plateau_cnt++;
-                    //report_tactic_progress("Plateau.", plateau_cnt);
-                    // Andreas: Right now, a useless assignment is created in case of a restart. But we don't want to use restarts anyway.
-                    //if (plateau_cnt < m_plateau_limit) {
-                        TRACE("sls", tout << "In a plateau (" << plateau_cnt << "/" << m_plateau_limit << "); randomizing locally." << std::endl; );
-#if _INTENSIFICATION_
-                        handle_plateau(g, score);
-                        //handle_plateau(g);
-#else
-                        m_evaluator.randomize_local(g, m_stats.m_moves);
-#endif
-                        //mk_random_move(g);
-                        score = top_score(g);
-
-                        if (score >= 1.0) {
-                            bool all_true = true;
-                            for (unsigned i = 0; i < g->size() && all_true; i++)
-                                if (!m_mpz_manager.is_one(m_tracker.get_value(g->form(i))))
-                                    all_true=false;
-                            if (all_true) {
-                                res = l_true; // sat
-                                goto bailout;
-                        } else
-                            TRACE("sls", tout << "Imprecise 1.0 score" << std::endl;);
-                    }
-                }
-            }
-
-            bailout:
-            m_mpz_manager.del(new_value);
-
-            return res;
-        }    
-
-        void operator()(goal_ref const & g, model_converter_ref & mc) {
-            if (g->inconsistent()) {
-                mc = 0;
-                return;
-            }
-
-            verbose_stream() << "_BFS_ " << _BFS_ << std::endl;
-            verbose_stream() << "_FOCUS_ " << _FOCUS_ << std::endl;
-            verbose_stream() << "_DIRTY_UP_ " << _DIRTY_UP_ << std::endl;
-            verbose_stream() << "_PERC_STICKY_ " << _PERC_STICKY_ << std::endl;
-            verbose_stream() << "_RESTARTS_ " << _RESTARTS_ << std::endl;
-            verbose_stream() << "_RESTART_LIMIT_ " << _RESTART_LIMIT_ << std::endl;
-            verbose_stream() << "_RESTART_INIT_ " << _RESTART_INIT_ << std::endl;
-            verbose_stream() << "_RESTART_SCHEME_ " << _RESTART_SCHEME_ << std::endl;
-            verbose_stream() << "_RESTART_CONST_ARMIN_ " << std::fixed << std::setprecision(2) << _RESTART_CONST_ARMIN_ << std::endl;
-            verbose_stream() << "_TIMELIMIT_ " << _TIMELIMIT_ << std::endl;
-            verbose_stream() << "_SCORE_AND_AVG_ " << _SCORE_AND_AVG_ << std::endl;
-            verbose_stream() << "_SCORE_OR_MUL_ " << _SCORE_OR_MUL_ << std::endl;
-            verbose_stream() << "_VNS_ " << _VNS_ << std::endl;
-            verbose_stream() << "_WEIGHT_DIST_ " << _WEIGHT_DIST_ << std::endl;
-            verbose_stream() << "_WEIGHT_DIST_FACTOR_ " << std::fixed << std::setprecision(2) << _WEIGHT_DIST_FACTOR_ << std::endl;
-            verbose_stream() << "_INTENSIFICATION_ " << _INTENSIFICATION_ << std::endl;
-            verbose_stream() << "_INTENSIFICATION_TRIES_ " << _INTENSIFICATION_TRIES_ << std::endl;
-            verbose_stream() << "_PERC_PLATEAU_MOVES_ " << _PERC_PLATEAU_MOVES_ << std::endl;
-            verbose_stream() << "_REPICK_ " << _REPICK_ << std::endl;
-            verbose_stream() << "_UCT_ " << _UCT_ << std::endl;
-            verbose_stream() << "_UCT_CONSTANT_ " << std::fixed << std::setprecision(2) << _UCT_CONSTANT_ << std::endl;
-            verbose_stream() << "_UCT_RESET_ " << _UCT_RESET_ << std::endl;
-            verbose_stream() << "_UCT_INIT_ " << _UCT_INIT_ << std::endl;
-            verbose_stream() << "_UCT_FORGET_ " << _UCT_FORGET_ << std::endl;
-            verbose_stream() << "_UCT_FORGET_FACTOR_ " << std::fixed << std::setprecision(2) << _UCT_FORGET_FACTOR_ << std::endl;
-            verbose_stream() << "_PROBABILISTIC_UCT_ " << _PROBABILISTIC_UCT_ << std::endl;
-            verbose_stream() << "_UCT_EPS_ " << std::fixed << std::setprecision(4) << _UCT_EPS_ << std::endl;
-            verbose_stream() << "_USE_ADDSUB_ " << _USE_ADDSUB_ << std::endl;
-            verbose_stream() << "_USE_MUL2DIV2_ " << _USE_MUL2DIV2_ << std::endl;
-            verbose_stream() << "_USE_MUL3_ " << _USE_MUL3_ << std::endl;
-            verbose_stream() << "_USE_UNARY_MINUS_ " << _USE_UNARY_MINUS_ << std::endl;
-            verbose_stream() << "_UNIFORM_RANDOM_ " << _UNIFORM_RANDOM_ << std::endl;
-            verbose_stream() << "_REAL_RS_ " << _REAL_RS_ << std::endl;
-            verbose_stream() << "_REAL_PBFS_ " << _REAL_PBFS_ << std::endl;
-            verbose_stream() << "_SKIP_BITS_ " << _SKIP_BITS_ << std::endl;
-            verbose_stream() << "_PERC_CHANGE_ " << _PERC_CHANGE_ << std::endl;
-            verbose_stream() << "_TYPE_RSTEP_ " << _TYPE_RSTEP_ << std::endl;
-            verbose_stream() << "_PERM_RSTEP_ " << _PERM_RSTEP_ << std::endl;
-            verbose_stream() << "_EARLY_PRUNE_ " << _EARLY_PRUNE_ << std::endl;
-            verbose_stream() << "_CACHE_TOP_SCORE_ " << _CACHE_TOP_SCORE_ << std::endl;
-            
-#if _WEIGHT_DIST_ == 4
-            m_tracker.set_weight_dist_factor(m_stats.m_stopwatch.get_current_seconds() / _TIMELIMIT_);
-#endif
-#if _WEIGHT_TOGGLE_
-            m_tracker.set_weight_dist_factor(_WEIGHT_DIST_FACTOR_);
-#endif
-            m_tracker.initialize(g);
-            lbool res = l_undef;
-        
-            m_restart_limit = _RESTART_LIMIT_;
-
-            do {
-                checkpoint();
-
-                report_tactic_progress("Searching... restarts left:", m_max_restarts - m_stats.m_restarts);
-                res = search(g);
-
-                if (res == l_undef)
-                {
-#if _RESTART_INIT_
-                    m_tracker.randomize(g);
-#else
-                    m_tracker.reset(g);
-#endif
-                }
-            }
-            while (m_stats.m_stopwatch.get_current_seconds() < _TIMELIMIT_ && res != l_true && m_stats.m_restarts++ < m_max_restarts);
-        
-            verbose_stream() << "(restarts: " << m_stats.m_restarts << " flips: " << m_stats.m_moves << " time: " << std::fixed << std::setprecision(2) << m_stats.m_stopwatch.get_current_seconds() << " fps: " << (m_stats.m_moves / m_stats.m_stopwatch.get_current_seconds()) << ")" << std::endl;
-
-            if (res == l_true) {    
-                report_tactic_progress("Number of flips:", m_stats.m_moves);
-                for (unsigned i = 0; i < g->size(); i++)
-                    if (!m_mpz_manager.is_one(m_tracker.get_value(g->form(i))))
-                    {
-                        verbose_stream() << "Terminated before all assertions were SAT!" << std::endl;
-                        NOT_IMPLEMENTED_YET(); 
-                    }
-
-                if (m_produce_models) {
-                    model_ref mdl = m_tracker.get_model();
-                    mc = model2model_converter(mdl.get());
-                    TRACE("sls_model", mc->display(tout); );
-                }
-                g->reset();
-            }
-            else
-                mc = 0;
-        }
-    };
-    
-=======
 #include"sls_engine.h"
 
 class sls_tactic : public tactic {    
->>>>>>> e3ae0ba0
     ast_manager    & m;
     params_ref       m_params;
     sls_engine     * m_engine;
