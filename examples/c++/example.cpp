--- conflicted
+++ resolved
@@ -986,7 +986,6 @@
     std::cout << new_f << std::endl;
 }
 
-<<<<<<< HEAD
 void opt_example() {
     context c;
     optimize opt(c);
@@ -1018,7 +1017,7 @@
     x = c.constant("x", c.bv_sort(32));
     expr y = x.extract(21, 10);
     std::cout << y << " " << y.hi() << " " << y.lo() << "\n";
-=======
+
 void sudoku_example() {
     std::cout << "sudoku example\n";
 
@@ -1094,7 +1093,6 @@
             std::cout << m.eval(x[i * 9 + j]);
         std::cout << '\n';
     }
->>>>>>> 0f467eb5
 }
 
 int main() {
@@ -1136,12 +1134,9 @@
         expr_vector_example(); std::cout << "\n";
         exists_expr_vector_example(); std::cout << "\n";
         substitute_example(); std::cout << "\n";
-<<<<<<< HEAD
         opt_example(); std::cout << "\n";
         extract_example(); std::cout << "\n";
-=======
         sudoku_example(); std::cout << "\n";
->>>>>>> 0f467eb5
         std::cout << "done\n";
     }
     catch (exception & ex) {
